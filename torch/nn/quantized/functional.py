r""" Functional interface (quantized)."""
from __future__ import absolute_import
from __future__ import division
from __future__ import print_function
from __future__ import unicode_literals

import torch
from torch._jit_internal import List as _List
from torch.nn.modules.utils import _pair, _triple

# Although some of the functions and docstrings are mirrored from the torch.nn,
# we want to have them here for future changes.

def avg_pool2d(input, kernel_size, stride=None, padding=0, ceil_mode=False,
               count_include_pad=True, divisor_override=None):
    r"""
    Applies 2D average-pooling operation in :math:`kH \times kW` regions by step size
    :math:`sH \times sW` steps. The number of output features is equal to the number of
    input planes.

    .. note:: The input quantization parameters propagate to the output.

    See :class:`~torch.nn.quantized.AvgPool2d` for details and output shape.

    Args:
        input: quantized input tensor :math:`(\text{minibatch} , \text{in\_channels} , iH , iW)`
        kernel_size: size of the pooling region. Can be a single number or a
          tuple `(kH, kW)`
        stride: stride of the pooling operation. Can be a single number or a
          tuple `(sH, sW)`. Default: :attr:`kernel_size`
        padding: implicit zero paddings on both sides of the input. Can be a
          single number or a tuple `(padH, padW)`. Default: 0
        ceil_mode: when True, will use `ceil` instead of `floor` in the formula
            to compute the output shape. Default: ``False``
        count_include_pad: when True, will include the zero-padding in the
            averaging calculation. Default: ``True``
        divisor_override: if specified, it will be used as divisor, otherwise
             size of the pooling region will be used. Default: None
    """
    if not input.is_quantized:
        raise ValueError("Input to 'quantized.avg_pool2d' must be quantized!")
    return torch.nn.functional.avg_pool2d(input, kernel_size, stride, padding,
                                          ceil_mode, count_include_pad,
                                          divisor_override)

def avg_pool3d(input, kernel_size, stride=None, padding=0, ceil_mode=False,
               count_include_pad=True, divisor_override=None):
    r"""
    Applies 3D average-pooling operation in :math:`kD \ times kH \times kW` regions by step size
    :math:`sD \times sH \times sW` steps. The number of output features is equal to the number of
    input planes.

    .. note:: The input quantization parameters propagate to the output.

    Args:
        input: quantized input tensor :math:`(\text{minibatch} , \text{in\_channels} , iH , iW)`
        kernel_size: size of the pooling region. Can be a single number or a
          tuple `(kD, kH, kW)`
        stride: stride of the pooling operation. Can be a single number or a
          tuple `(sD, sH, sW)`. Default: :attr:`kernel_size`
        padding: implicit zero paddings on both sides of the input. Can be a
          single number or a tuple `(padD, padH, padW)`. Default: 0
        ceil_mode: when True, will use `ceil` instead of `floor` in the formula
            to compute the output shape. Default: ``False``
        count_include_pad: when True, will include the zero-padding in the
            averaging calculation. Default: ``True``
        divisor_override: if specified, it will be used as divisor, otherwise
             size of the pooling region will be used. Default: None
    """
    if not input.is_quantized:
        raise ValueError("Input to 'quantized.avg_pool3d' must be quantized!")
    return torch.nn.functional.avg_pool3d(input, kernel_size, stride, padding,
                                          ceil_mode, count_include_pad,
                                          divisor_override)

def adaptive_avg_pool2d(input, output_size):
    # type: (Tensor, BroadcastingList2[int]) -> Tensor
    r"""
    Applies a 2D adaptive average pooling over a quantized input signal composed
    of several quantized input planes.

    .. note:: The input quantization paramteres propagate to the output.

    See :class:`~torch.nn.quantized.AdaptiveAvgPool2d` for details and output shape.

    Args:
        output_size: the target output size (single integer or
                     double-integer tuple)
    """
    if not input.is_quantized:
        raise ValueError("Input to 'quantized.adaptive_avg_pool2d' must be quantized!")
    return torch.nn.functional.adaptive_avg_pool2d(input, output_size)

def conv2d(input, weight, bias,
           stride=1, padding=0, dilation=1, groups=1,
           padding_mode='zeros',
           scale=1.0, zero_point=0,
           dtype=torch.quint8):
    r"""
    Applies a 2D convolution over a quantized 2D input composed of several input
    planes.

    See :class:`~torch.nn.quantized.Conv2d` for details and output shape.

    Args:
        input: quantized input tensor of shape :math:`(\text{minibatch} , \text{in\_channels} , iH , iW)`
        weight: quantized filters of shape :math:`(\text{out\_channels} , \frac{\text{in\_channels}}{\text{groups}} , kH , kW)`
        bias: **non-quantized** bias tensor of shape :math:`(\text{out\_channels})`. The tensor type must be `torch.float`.
        stride: the stride of the convolving kernel. Can be a single number or a
          tuple `(sH, sW)`. Default: 1
        padding: implicit paddings on both sides of the input. Can be a
          single number or a tuple `(padH, padW)`. Default: 0
        dilation: the spacing between kernel elements. Can be a single number or
          a tuple `(dH, dW)`. Default: 1
        groups: split input into groups, :math:`\text{in\_channels}` should be divisible by the
          number of groups. Default: 1
        padding_mode: the padding mode to use. Only "zeros" is supported for quantized convolution at the moment. Default: "zeros"
        scale: quantization scale for the output. Default: 1.0
        zero_point: quantization zero_point for the output. Default: 0
        dtype: quantization data type to use. Default: ``torch.quint8``

    Examples::

        >>> from torch.nn.quantized import functional as qF
        >>> filters = torch.randn(8, 4, 3, 3, dtype=torch.float)
        >>> inputs = torch.randn(1, 4, 5, 5, dtype=torch.float)
        >>> bias = torch.randn(8, dtype=torch.float)
        >>>
        >>> scale, zero_point = 1.0, 0
        >>> dtype_inputs = torch.quint8
        >>> dtype_filters = torch.qint8
        >>>
        >>> q_filters = torch.quantize_per_tensor(filters, scale, zero_point, dtype_filters)
        >>> q_inputs = torch.quantize_per_tensor(inputs, scale, zero_point, dtype_inputs)
        >>> qF.conv2d(q_inputs, q_filters, bias, padding=1, scale=scale, zero_point=zero_point)
    """  # noqa: E501
    if padding_mode != 'zeros':
        raise NotImplementedError("Only zero-padding is supported!")
    if input.dtype != torch.quint8:
        raise NotImplementedError("Only torch.quint8 is supported for activation tensor!")
    if weight.dtype != torch.qint8:
        raise NotImplementedError("Only torch.qint8 is supported for weight tensor!")
    if input.ndim != 4:
        raise ValueError("Input shape must be `(N, C, H, W)`!")
    stride = _pair(stride)
    padding = _pair(padding)
    dilation = _pair(dilation)

    prepacked_weight = torch.ops.quantized.conv2d_prepack(
        weight, bias, stride, padding, dilation, groups)
    return torch.ops.quantized.conv2d(input,
                                      prepacked_weight,
                                      stride, padding, dilation,
                                      groups, scale, zero_point)

def conv3d(input, weight, bias, stride=1, padding=0, dilation=1, groups=1,
           padding_mode='zeros', scale=1.0, zero_point=0, dtype=torch.quint8):
    r"""
    Applies a 3D convolution over a quantized 3D input composed of several input
    planes.

    See :class:`~torch.nn.quantized.Conv3d` for details and output shape.

    Args:
        input: quantized input tensor of shape
          :math:`(\text{minibatch} , \text{in\_channels} , iD , iH , iW)`
        weight: quantized filters of shape
          :math:`(\text{out\_channels} , \frac{\text{in\_channels}}{\text{groups}} , kD , kH , kW)`
        bias: **non-quantized** bias tensor of shape
          :math:`(\text{out\_channels})`. The tensor type must be `torch.float`.
        stride: the stride of the convolving kernel. Can be a single number or a
          tuple `(sD, sH, sW)`. Default: 1
        padding: implicit paddings on both sides of the input. Can be a
          single number or a tuple `(padD, padH, padW)`. Default: 0
        dilation: the spacing between kernel elements. Can be a single number or
          a tuple `(dD, dH, dW)`. Default: 1
        groups: split input into groups, :math:`\text{in\_channels}` should be
          divisible by the number of groups. Default: 1
        padding_mode: the padding mode to use. Only "zeros" is supported for
          quantized convolution at the moment. Default: "zeros"
        scale: quantization scale for the output. Default: 1.0
        zero_point: quantization zero_point for the output. Default: 0
        dtype: quantization data type to use. Default: ``torch.quint8``

    Examples::

        >>> from torch.nn.quantized import functional as qF
        >>> filters = torch.randn(8, 4, 3, 3, 3, dtype=torch.float)
        >>> inputs = torch.randn(1, 4, 5, 5, 5, dtype=torch.float)
        >>> bias = torch.randn(8, dtype=torch.float)
        >>>
        >>> scale, zero_point = 1.0, 0
        >>> dtype_inputs = torch.quint8
        >>> dtype_filters = torch.qint8
        >>>
        >>> q_filters = torch.quantize_per_tensor(filters, scale, zero_point, dtype_filters)
        >>> q_inputs = torch.quantize_per_tensor(inputs, scale, zero_point, dtype_inputs)
        >>> qF.conv3d(q_inputs, q_filters, bias, padding=1, scale=scale, zero_point=zero_point)
    """  # noqa: E501
    if padding_mode != 'zeros':
        raise NotImplementedError("Only zero-padding is supported!")
    if input.dtype != torch.quint8:
        raise NotImplementedError("Only torch.quint8 is supported for activation tensor!")
    if weight.dtype != torch.qint8:
        raise NotImplementedError("Only torch.qint8 is supported for weight tensor!")
    if input.ndim != 5:
        raise ValueError("Input shape must be `(N, C, D, H, W)`!")
    stride = _triple(stride)
    padding = _triple(padding)
    dilation = _triple(dilation)

    prepacked_weight = torch.ops.quantized.conv3d_prepack(
        weight, bias, stride, padding, dilation, groups)
    return torch.ops.quantized.conv3d(
        input, prepacked_weight, stride, padding, dilation, groups, scale,
        zero_point)

def interpolate(input, size=None, scale_factor=None, mode='nearest', align_corners=None):
    r"""Down/up samples the input to either the given :attr:`size` or the given
    :attr:`scale_factor`

    See :func:`torch.nn.functional.interpolate` for implementation details.

    The input dimensions are interpreted in the form:
    `mini-batch x channels x [optional depth] x [optional height] x width`.

    .. note:: The input quantization parameters propagate to the output.

    .. note:: Only 2D input is supported for quantized inputs

    .. note:: Only the following modes are supported for the quantized inputs:

        - `bilinear`
        - `nearest`

    Args:
        input (Tensor): the input tensor
        size (int or Tuple[int] or Tuple[int, int] or Tuple[int, int, int]):
            output spatial size.
        scale_factor (float or Tuple[float]): multiplier for spatial size. Has to match input size if it is a tuple.
        mode (str): algorithm used for upsampling:
            ``'nearest'`` | ``'bilinear'``
        align_corners (bool, optional): Geometrically, we consider the pixels of the
            input and output as squares rather than points.
            If set to ``True``, the input and output tensors are aligned by the
            center points of their corner pixels, preserving the values at the corner pixels.
            If set to ``False``, the input and output tensors are aligned by the corner
            points of their corner pixels, and the interpolation uses edge value padding
            for out-of-boundary values, making this operation *independent* of input size
            when :attr:`scale_factor` is kept the same. This only has an effect when :attr:`mode`
            is ``'bilinear'``.
            Default: ``False``
    """
    if not input.is_quantized:
        raise ValueError("Input to 'quantized.interpolate' must be quantized!")
    return torch.nn.functional.interpolate(input, size, scale_factor, mode,
                                           align_corners)

def linear(input, weight, bias=None, scale=None, zero_point=None):
    # type: (Tensor, Tensor, Optional[Tensor], Optional[float], Optional[int]) -> Tensor
    r"""
    Applies a linear transformation to the incoming quantized data:
    :math:`y = xA^T + b`.
    See :class:`~torch.nn.quantized.Linear`

    .. note::

      Current implementation packs weights on every call, which has penalty on performance.
      If you want to avoid the overhead, use :class:`~torch.nn.quantized.Linear`.

    Args:
      input (Tensor): Quantized input of type `torch.quint8`
      weight (Tensor): Quantized weight of type `torch.qint8`
      bias (Tensor): None or fp32 bias of type `torch.float`
      scale (double): output scale. If None, derived from the input scale
      zero_point (long): output zero point. If None, derived from the input zero_point

    Shape:
        - Input: :math:`(N, *, in\_features)` where `*` means any number of
          additional dimensions
        - Weight: :math:`(out\_features, in\_features)`
        - Bias: :math:`(out\_features)`
        - Output: :math:`(N, *, out\_features)`
    """
    if scale is None:
        scale = input.q_scale()
    if zero_point is None:
        zero_point = input.q_zero_point()
    _packed_params = torch.ops.quantized.linear_prepack(weight, bias)
    return torch.ops.quantized.linear(input, _packed_params, scale, zero_point)

def max_pool2d(input, kernel_size, stride=None, padding=0, dilation=1,
               ceil_mode=False, return_indices=False):
    r"""Applies a 2D max pooling over a quantized input signal composed of
    several quantized input planes.

    .. note:: The input quantization parameters are propagated to the output.

    See :class:`~torch.nn.quantized.MaxPool2d` for details.
    """
    if return_indices:
        raise NotImplementedError("return_indices is not yet implemented!")
    if stride is None:
        stride = torch.jit.annotate(_List[int], [])
    return torch.nn.functional.max_pool2d(input, kernel_size, stride, padding,
                                          dilation, ceil_mode, return_indices)

def relu(input, inplace=False):
    # type: (Tensor, bool) -> Tensor
    r"""relu(input, inplace=False) -> Tensor

    Applies the rectified linear unit function element-wise.
    See :class:`~torch.nn.quantized.ReLU` for more details.

    Args:
        input: quantized input
        inplace: perform the computation inplace
    """
    if not input.is_quantized:
        raise ValueError("Input to 'quantized.relu' must be quantized!")
    if inplace:
        return torch.relu_(input)
    else:
        return torch.relu(input)

def leaky_relu(input, negative_slope=0.01, inplace=False,
               scale=None, zero_point=None):
    # type: (Tensor, float, bool, float, int) -> Tensor
    r"""
    Quantized version of the.
    leaky_relu(input, negative_slope=0.01, inplace=False, scale, zero_point) -> Tensor

    Applies element-wise,
    :math:`\text{LeakyReLU}(x) = \max(0, x) + \text{negative\_slope} * \min(0, x)`

    Args:
        input: Quaintized input
        negative_slope: The slope of the negative input
        inplace: Inplace modification of the input tensor
        scale, zero_point: Scale and zero point of thhe output tensor.

    See :class:`~torch.nn.LeakyReLU` for more details.
    """
    if scale is not None and zero_point is not None:
        assert not inplace, "Cannot rescale with `inplace`"
        output = torch.quantize_per_tensor(torch.zeros(input.shape),
                                           scale, int(zero_point), input.dtype)
        torch._C._nn.leaky_relu(input, negative_slope, out=output)
        return output
    if inplace:
        result = torch._C._nn.leaky_relu_(input, negative_slope)
    else:
        result = torch._C._nn.leaky_relu(input, negative_slope)
    return result

def hardtanh(input, min_val=-1., max_val=1., inplace=False):
    # type: (Tensor, float, float, bool) -> Tensor
    r"""
    hardtanh(input, min_val=-1., max_val=1., inplace=False) -> Tensor

    Applies the quantized HardTanh function element-wise, with scale and
    zero-point carried over from the input tensor. See :class:`~torch.nn.Hardtanh`
    for more details.
    """
    if not input.is_quantized:
        raise ValueError("Input to 'quantized.hardtanh' must be quantized!")
    if inplace:
        return torch._C._nn.hardtanh_(input, min_val, max_val)
    return torch._C._nn.hardtanh(input, min_val, max_val)

<<<<<<< HEAD
def gelu(input):
    # type: (Tensor) -> Tensor
    # note: inplace and out not supported in FP, so not added here
    r"""gelu(input) -> Tensor

    Applies element-wise the quantized version of the function
    :math:`\text{GELU}(x) = x * \Phi(x)`

    where :math:`\Phi(x)` is the Cumulative Distribution Function for Gaussian Distribution.

    See `Gaussian Error Linear Units (GELUs) <https://arxiv.org/abs/1606.08415>`_.
    """
    result = torch._C._nn.gelu(input)
    return result
=======
def elu(input, alpha=1., inplace=False, scale=None, zero_point=None):
    r"""
    Applies the quantized ELU function element-wise:

    .. math::
        \text{ELU}(x) = \max(0,x) + \min(0, \alpha * (\exp(x) - 1))

    Args:
        input: quantized input
        alpha: the :math:`\alpha` value for the ELU formulation. Default: 1.0
        inplace: Inplace modification of the input tensor
        scale, zero_point: Scale and zero point of the output tensor.
    """
    if not input.is_quantized:
        raise ValueError("Input to 'quantized.elu' must be quantized!")
    if (scale is not None) != (zero_point is not None):
        raise ValueError("Either both or none of (scale, zero_point) must be specified!")

    if scale is not None and zero_point is not None:
        assert not inplace, "Cannot rescale with `inplace`"
        output = torch.quantize_per_tensor(torch.zeros(input.shape),
                                           scale, int(zero_point), input.dtype)
        torch._C._nn.elu(input, alpha, out=output)
        return output
    elif inplace:
        return torch._C._nn.elu_(input, alpha)
    else:
        return torch._C._nn.elu(input, alpha)
>>>>>>> f9f84243

def clamp(input, min_, max_):
    # type: (Tensor, float, float) -> Tensor
    r"""float(input, min_, max_) -> Tensor

    Applies the clamp function element-wise.
    See :class:`~torch.nn.quantized.clamp` for more details.

    Args:
        input: quantized input
        min_: minimum value for clamping
        max_: maximum value for clamping
    """
    if not input.is_quantized:
        raise ValueError("Input to 'quantized.clamp' must be quantized!")
    return torch.clamp(input, min_, max_)

def upsample(input, size=None, scale_factor=None, mode='nearest', align_corners=None):
    r"""Upsamples the input to either the given :attr:`size` or the given
    :attr:`scale_factor`

    .. warning::
        This function is deprecated in favor of
        :func:`torch.nn.quantized.functional.interpolate`.
        This is equivalent with ``nn.quantized.functional.interpolate(...)``.

    See :func:`torch.nn.functional.interpolate` for implementation details.

    The input dimensions are interpreted in the form:
    `mini-batch x channels x [optional depth] x [optional height] x width`.

    .. note:: The input quantization parameters propagate to the output.

    .. note:: Only 2D input is supported for quantized inputs

    .. note:: Only the following modes are supported for the quantized inputs:

        - `bilinear`
        - `nearest`

    Args:
        input (Tensor): quantized input tensor
        size (int or Tuple[int] or Tuple[int, int] or Tuple[int, int, int]):
            output spatial size.
        scale_factor (float or Tuple[float]): multiplier for spatial size. Has to be an integer.
        mode (string): algorithm used for upsampling:
            ``'nearest'`` | ``'bilinear'``
        align_corners (bool, optional): Geometrically, we consider the pixels of the
            input and output as squares rather than points.
            If set to ``True``, the input and output tensors are aligned by the
            center points of their corner pixels, preserving the values at the corner pixels.
            If set to ``False``, the input and output tensors are aligned by the corner
            points of their corner pixels, and the interpolation uses edge value padding
            for out-of-boundary values, making this operation *independent* of input size
            when :attr:`scale_factor` is kept the same. This only has an effect when :attr:`mode`
            is ``'bilinear'``.
            Default: ``False``

    .. warning::
        With ``align_corners = True``, the linearly interpolating modes
        (`bilinear`) don't proportionally align the
        output and input pixels, and thus the output values can depend on the
        input size. This was the default behavior for these modes up to version
        0.3.1. Since then, the default behavior is ``align_corners = False``.
        See :class:`~torch.nn.Upsample` for concrete examples on how this
        affects the outputs.
    """
    warnings.warn("nn.quantized.functional.upsample is deprecated. Use nn.quantized.functional.interpolate instead.")
    return interpolate(input, size, scale_factor, mode, align_corners)

def upsample_bilinear(input, size=None, scale_factor=None):
    r"""Upsamples the input, using bilinear upsampling.

    .. warning::
        This function is deprecated in favor of
        :func:`torch.nn.quantized.functional.interpolate`.
        This is equivalent with
        ``nn.quantized.functional.interpolate(..., mode='bilinear', align_corners=True)``.

    .. note:: The input quantization parameters propagate to the output.

    .. note:: Only 2D inputs are supported

    Args:
        input (Tensor): quantized input
        size (int or Tuple[int, int]): output spatial size.
        scale_factor (int or Tuple[int, int]): multiplier for spatial size
    """
    # DeprecationWarning is ignored by default
    warnings.warn("nn.quantized.functional.upsample_bilinear is deprecated. Use nn.quantized.functional.interpolate instead.")
    return interpolate(input, size, scale_factor, mode='bilinear', align_corners=True)

def upsample_nearest(input, size=None, scale_factor=None):
    r"""Upsamples the input, using nearest neighbours' pixel values.

    .. warning::
        This function is deprecated in favor of
        :func:`torch.nn.quantized.functional.interpolate`.
        This is equivalent with ``nn.quantized.functional.interpolate(..., mode='nearest')``.

    .. note:: The input quantization parameters propagate to the output.

    .. note:: Only 2D inputs are supported

    Args:
        input (Tensor): quantized input
        size (int or Tuple[int, int] or Tuple[int, int, int]): output spatial
            size.
        scale_factor (int): multiplier for spatial size. Has to be an integer.
    """
    # DeprecationWarning is ignored by default
    warnings.warn("nn.quantized.functional.upsample_nearest is deprecated. Use nn.quantized.functional.interpolate instead.")
    return interpolate(input, size, scale_factor, mode='nearest')<|MERGE_RESOLUTION|>--- conflicted
+++ resolved
@@ -368,22 +368,6 @@
         return torch._C._nn.hardtanh_(input, min_val, max_val)
     return torch._C._nn.hardtanh(input, min_val, max_val)
 
-<<<<<<< HEAD
-def gelu(input):
-    # type: (Tensor) -> Tensor
-    # note: inplace and out not supported in FP, so not added here
-    r"""gelu(input) -> Tensor
-
-    Applies element-wise the quantized version of the function
-    :math:`\text{GELU}(x) = x * \Phi(x)`
-
-    where :math:`\Phi(x)` is the Cumulative Distribution Function for Gaussian Distribution.
-
-    See `Gaussian Error Linear Units (GELUs) <https://arxiv.org/abs/1606.08415>`_.
-    """
-    result = torch._C._nn.gelu(input)
-    return result
-=======
 def elu(input, alpha=1., inplace=False, scale=None, zero_point=None):
     r"""
     Applies the quantized ELU function element-wise:
@@ -412,7 +396,21 @@
         return torch._C._nn.elu_(input, alpha)
     else:
         return torch._C._nn.elu(input, alpha)
->>>>>>> f9f84243
+
+def gelu(input):
+    # type: (Tensor) -> Tensor
+    # note: inplace and out not supported in FP, so not added here
+    r"""gelu(input) -> Tensor
+
+    Applies element-wise the quantized version of the function
+    :math:`\text{GELU}(x) = x * \Phi(x)`
+
+    where :math:`\Phi(x)` is the Cumulative Distribution Function for Gaussian Distribution.
+
+    See `Gaussian Error Linear Units (GELUs) <https://arxiv.org/abs/1606.08415>`_.
+    """
+    result = torch._C._nn.gelu(input)
+    return result
 
 def clamp(input, min_, max_):
     # type: (Tensor, float, float) -> Tensor
