#include <torch/csrc/jit/passes/quantization.h>
#include <torch/csrc/jit/passes/constant_pooling.h>
#include <torch/csrc/jit/passes/constant_propagation.h>
#include <torch/csrc/jit/passes/freeze_module.h>
#include <torch/csrc/jit/passes/fuse_linear.h>
#include <torch/csrc/jit/passes/graph_rewrite_helper.h>
#include <torch/csrc/jit/passes/inliner.h>
#include <torch/csrc/jit/passes/prepack_folding.h>
#include <torch/csrc/jit/passes/quantization_patterns.h>
#include <torch/csrc/jit/passes/subgraph_rewrite.h>

#include <torch/csrc/jit/frontend/schema_matching.h>
#include <torch/csrc/jit/ir/ir.h>
#include <torch/csrc/jit/ir/irparser.h>
#include <torch/csrc/jit/ir/node_hashing.h>
#include <torch/csrc/jit/ir/subgraph_matcher.h>
#include <torch/csrc/jit/jit_log.h>
#include <torch/csrc/jit/runtime/operator.h>

#include <c10/core/QScheme.h>

#include <algorithm>
#include <stack>

namespace torch {
namespace jit {
namespace {

using OptionalModuleVector = std::vector<c10::optional<Module>>;
using ModuleMethodVector = std::vector<std::pair<Module, std::string>>;
using NameModuleVector = std::vector<std::pair<std::string, Module>>;
using graph_rewrite_helper::getFuncName;
using graph_rewrite_helper::getIValue;
using graph_rewrite_helper::getValue;
using graph_rewrite_helper::PatternInfo;
using graph_rewrite_helper::replaceConvolutionWithConv2d;

// Map of quantization parameter name and value
// for example _scale, _zero_point,
// _scalar_type and _axis(for per channel quantization)
using QParamVector = std::vector<std::pair<std::string, IValue>>;

struct PatternsAndModules {
  bool is_conv;
  bool is_per_channel;
  const PatternInfo& pattern;
  Module packed_params_module;
};

std::vector<std::string> _quantizable_call_funcs = {
    "conv2d",
    "linear",
    "batch_norm",
};

std::vector<std::string> _quantizable_aten_funcs = {
    "conv2d",
    "conv3d",
    "linear",
    "addmm",
    "matmul",
    "add_",
    "add",
    "cat",
    "lstm",
};

// These are the prim::CallFunctions that doesn't require observation and
// have a single input Tensor
// example: `prim::CallFunction(%dropout, %input_tensor, ...)
// so we propagate observed property from %input_tensor to the
// output of the `prim::CallFunction`
std::vector<std::string> _single_input_general_call_funcs = {
    "adaptive_avg_pool1d",
    "adaptive_avg_pool2d",
    "adaptive_avg_pool3d",
    "avg_pool1d",
    "avg_pool2d",
    "avg_pool3d",
    "_max_pool1d",
    "_max_pool2d",
    "_max_pool3d",
    "dropout",
    "interpolate",
    "upsample",
    "upsample_bilinear",
    "upsample_nearest",
    "relu",
};

// Similar to prim::CallFunctions, there are aten ops that doesn't
// require observation and have a single input Tensor
// e.g. `aten::max_pool2d(%input_tensor, ...)`
std::vector<std::string> _single_input_general_aten_funcs = {
    "max_pool1d",
    "max_pool2d",
    "max_pool3d",
    "avg_pool1d",
    "avg_pool2d",
    "avg_pool3d",
    "flatten",
    "max",
    "min",
    "mean",
    "upsample_nearest1d",
    "upsample_nearest2d",
    "upsample_nearest3d",
    "adaptive_avg_pool1d",
    "adaptive_avg_pool2d",
    "adaptive_avg_pool3d",
    "upsample_linear1d",
    "upsample_bilinear2d",
    "upsample_trilinear3d",
    "upsample_bicubic2d",
    "dropout",
    "reshape",
    "chunk",
    "view",
    "transpose",
    "contiguous",
    "permute",
    "repeat_interleave",
    "relu",
};

struct FuncArg {
  std::string func_name;
  int arg_index;
};

using AtenFuncArgs = std::vector<FuncArg>;
using CallFuncArgs = std::vector<FuncArg>;

// Special checks for ops that do not require observers for all input tensors.
// For each operator in this list observers are inserted for the input based
// on the index specified.
<<<<<<< HEAD
AtenFuncArgs _aten_func_args = {};
CallFuncArgs _call_func_args = {{"batch_norm", 1}};
=======
AtenFuncArgs _observe_inputs_aten_func = {};
CallFuncArgs _observe_inputs_call_func = {{"batch_norm", 1}};
>>>>>>> 8c998b4a

void fillQConfigMap(
    const Module& module,
    const QConfigDict& qconfig_dict,
    ModuleQConfigMap& map,
    const std::string& key = "",
    const c10::optional<QConfig>& parent_qconfig = c10::nullopt) {
  c10::optional<QConfig> qconfig;
  if (qconfig_dict.find(key) != qconfig_dict.end()) {
    qconfig = qconfig_dict.at(key);
  } else {
    qconfig = parent_qconfig;
  }
  map[module._ivalue()] = qconfig;

  for (const NameModule& s : module.named_children()) {
    std::string child_key;
    if (key == "") {
      child_key = s.name;
    } else {
      child_key = key + "." + s.name;
    }
    fillQConfigMap(s.value._ivalue(), qconfig_dict, map, child_key, qconfig);
  }
}

bool isFunctionNode(
    Node* n,
    const std::vector<std::string>& call_funcs,
    const std::vector<std::string>& aten_funcs) {
  std::vector<Symbol> aten_func_symbols;
  std::transform(
      aten_funcs.begin(),
      aten_funcs.end(),
      std::back_inserter(aten_func_symbols),
      [](const std::string& s) { return Symbol::aten(s); });

  bool is_quantizable =
      std::find(
          aten_func_symbols.begin(), aten_func_symbols.end(), n->kind()) !=
      aten_func_symbols.end();
  if (n->kind() == prim::CallFunction) {
    auto func_name = getFuncName(n->inputs()[0]);
    is_quantizable |=
        std::find(call_funcs.begin(), call_funcs.end(), func_name) !=
        call_funcs.end();
  }
  return is_quantizable;
}

// checks if a block will always raise an Exception
bool alwaysRaisesException(Block* block) {
  for (Node* n : block->nodes()) {
    if (n->kind() == prim::RaiseException) {
      return true;
    }
    if (n->kind() == prim::If) {
      bool exception = true;
      for (Block* b : n->blocks()) {
        exception &= alwaysRaisesException(b);
      }
      if (exception) {
        return true;
      }
    }
  }
  return false;
}

bool isAddScalar(Node* n) {
  return (n->kind() == Symbol::aten("add") ||
          n->kind() == Symbol::aten("add_")) &&
      n->input(0)->type()->isSubtypeOf(TensorType::get()) &&
      n->input(1)->type()->isSubtypeOf(NumberType::get());
}

// For a given value `v`, get the list of values that we need to check
// if they are observed/quantized or not, if so, we can say the
// `v` is also observed/quantized, since we can derive
// the quantization parameters for `v` given the list of values
std::vector<Value*> getPassThroughInputs(Value* v) {
  Node* n = v->node();
  if (isFunctionNode(
          n,
          // We don't have call functions
          // after inline
          /* call_funcs = */ _single_input_general_call_funcs,
          /* aten_funcs = */ {})) {
    return {n->input(1)};
  } else if (
      isFunctionNode(
          n,
          // We don't have call functions
          // after inline
          /* call_funcs = */ {},
          /* aten_funcs = */ _single_input_general_aten_funcs) ||
      (n->kind() == Symbol::aten("sort") && v->offset() == 0)) {
    return {n->input(0)};
  } else if (n->kind() == prim::If && n->outputs().size() == 1) {
    std::vector<Value*> inputs;
    for (Block* subblock : n->blocks()) {
      if (alwaysRaisesException(subblock)) {
        continue;
      }
      auto* output = subblock->outputs()[0];
      inputs.push_back(output);
    }
    return inputs;
  } else if (n->kind() == prim::ListUnpack) {
    return {n->input(0)};
  } else if (n->kind() == prim::ListConstruct) {
    std::vector<Value*> inputs;
    for (auto* v : n->inputs()) {
      inputs.push_back(v);
    }
    return inputs;
  }
  return {};
}

bool mayRequireObservation(Value* v) {
  return !isAddScalar(v->node());
}

bool nodeQuantizable(Node* n) {
  return isFunctionNode(
      n,
      /* call_funcs = */
      _quantizable_call_funcs,
      /* aten_funcs = */
      _quantizable_aten_funcs);
}

// We don't want to analyze the graph for some `builtin` CallFunctions
// like `linear` because we want to preserve the op boundary
bool userDefinedCallFunction(Node* n) {
  return n->kind() == prim::CallFunction &&
      !isFunctionNode(n, _single_input_general_call_funcs, {}) &&
      !isFunctionNode(n, _quantizable_call_funcs, {});
}

std::shared_ptr<Graph> getCallFunctionGraph(Node* n) {
  auto* func_node = n->input(0)->node();
  auto func = func_node->output()->type()->expect<FunctionType>()->function();
  TORCH_CHECK(
      func->isGraphFunction(), "Quantization only works for graph function");
  return func->graph();
}

Module findChildModule(
    const Module& module,
    const std::vector<std::string>& path) {
  Module m = module;
  for (const auto& p : path) {
    m = m.attr(p).toModule();
  }
  return m;
}

// Check if value is the input of the graph
bool hitGraphInput(Value* value) {
  Graph* graph = value->owningGraph();
  const auto& inputs = graph->inputs();
  return std::find(inputs.begin(), inputs.end(), value) != inputs.end();
}

// Get the module access path for a Value representing a module instance
// by tracing back the GetAttr nodes and recording all the attribute
// names along the way.
// For example, the module access path will be ['conv1', 'basic_block', 'sub']
// for `self.sub.basic_block.conv1`
std::vector<std::string> getModuleAccessPath(Value* instance, Value* self) {
  std::vector<std::string> path;
  // Iterator to traverse back the GetAttr calls
  Value* iter = instance;
  // trace back the instance to recover the path of the submodule
  while (!hitGraphInput(iter) && iter->node()->kind() == prim::GetAttr) {
    Node* get_attr = iter->node();
    // record the name of GetAttr
    path.push_back(get_attr->s(attr::name));
    // trace back the chain of GetAttr
    iter = get_attr->inputs()[0];
  }
  TORCH_CHECK(
      iter == self,
      "Can't handle the access pattern of GetAttr "
      " in getModuleAccessPath, traced back to:",
      iter->debugName(),
      " which is not self:",
      self->debugName());
  return path;
}

Module getInvokedModule(Module& module, Node* n, Value* self) {
  auto* instance = n->inputs()[0];
  auto path = getModuleAccessPath(instance, self);
  return findChildModule(module, path);
}

bool isPerChannel(at::QScheme qscheme) {
  return qscheme == c10::kPerChannelAffine ||
      qscheme == c10::kPerChannelSymmetric;
}

class ModuleCloneHelper {
 public:
  /** Clone according to module qconfig map, this is for handling the case
   *  where we have two module instances sharing the same ClassType
   *  but configured with different QConfig
   *  code is copied and modified from
   * https://github.com/pytorch/pytorch/blob/master/torch/csrc/jit/api/module.cpp
   */
  Module clone(
      const Module& module,
      const ModuleQConfigMap& module_qconfig_map) {
    std::unordered_map<TypePtr, QConfigTypePtrMap> type_remap;
    return clone_impl(module, module_qconfig_map, type_remap);
  }

 private:
  Module clone_impl(
      const Module& module,
      const ModuleQConfigMap& module_qconfig_map,
      std::unordered_map<TypePtr, QConfigTypePtrMap>& type_remap) {
    auto qconfig = module_qconfig_map.at(module._ivalue());
    auto type = module.type();
    // Create a new _ivalue in the same compilation unit.
    // Since now we have shared ClassType, we need to preserve the shared
    // ClassType during cloning, so we first use type and qconfig to check if
    // the type is already cloned, if so, we'll create a new module with the
    // cloned ClassType, if not, we'll create a new module and a new ClassType.
    bool type_already_cloned = type_remap.find(type) != type_remap.end() &&
        type_remap.at(type).find(qconfig) != type_remap.at(type).end();
    Module r;
    if (type_already_cloned) {
      // if we cloned the class type before, we'll reuse it
      Module new_module(
          module._ivalue()->compilation_unit(),
          type_remap.at(type).at(qconfig)->cast<ClassType>());
      r = new_module;
    } else {
      Module new_module(
          *type->name(), module._ivalue()->compilation_unit(), true);
      r = new_module;
      type_remap[type][module_qconfig_map.at(module._ivalue())] = r.type();
    }
    // Copy slots. If a slot is a module - recursively clone it.
    size_t N = type->numAttributes();
    for (size_t i = 0; i < N; ++i) {
      IValue s = module._ivalue()->getSlot(i);
      if (type->getAttribute(i)->is_module()) {
        const Module& orig = Module(s.toObject());
        Module cloned = clone_impl(orig, module_qconfig_map, type_remap);
        r.register_module(type->getAttributeName(i), cloned);
      } else {
        r.register_attribute(
            type->getAttributeName(i),
            type->getAttribute(i),
            s,
            type->is_parameter(i));
      }
    }

    // only clone the methods and constants if the ClassType is not cloned
    // before
    if (!type_already_cloned) {
      for (size_t i = 0; i < type->numConstants(); ++i) {
        r.type()->addConstant(type->getConstantName(i), type->getConstant(i));
      }
      // Clone methods remapping the types to the cloned ones.
      for (auto& fn : type->methods()) {
        clone_method(module, r, *fn, module_qconfig_map, type_remap);
      }
    }
    return r;
  }

  void remapTypes(
      Block* block,
      Value* self,
      const Module& source,
      Module& target,
      const ModuleQConfigMap& module_qconfig_map,
      const std::function<TypePtr(TypePtr, c10::optional<QConfig>)>&
          type_remap_fn) {
    // remap of %self will be done outside of the function
    // and we don't support the case when people pass in
    // module as argument of the method because in that case
    // we need to do more comprehensive analysis to decide the
    // QConfig for the module
    for (size_t i = 1; i < block->inputs().size(); ++i) {
      TORCH_CHECK(
          !block->inputs()[i]->type()->cast<ClassType>(),
          "We don't support quantizing methods that has Object as arguments");
    }
    for (Node* node : block->nodes()) {
      // remapping type for module instance
      if (node->kind() == prim::CallMethod) {
        Value* instance = node->inputs()[0];
        auto path = getModuleAccessPath(instance, self);
        auto child = findChildModule(source, path);
        auto qconfig = module_qconfig_map.at(child._ivalue());
        instance->setType(type_remap_fn(instance->type(), qconfig));
      }
      // We don't remap output and the remapping of module type
      // will be done in CallMethod, we don't support type remapping
      // for modules returned from methods or functions
      for (Block* sub_block : node->blocks()) {
        remapTypes(
            sub_block, self, source, target, module_qconfig_map, type_remap_fn);
      }
      for (Symbol name : node->attributeNames()) {
        if (node->kindOf(name) == AttributeKind::g) {
          remapTypes(
              node->g(name).get(),
              source,
              target,
              module_qconfig_map,
              type_remap_fn);
        } else if (node->kindOf(name) == AttributeKind::gs) {
          for (const auto& g : node->gs(name)) {
            remapTypes(
                g.get(), source, target, module_qconfig_map, type_remap_fn);
          }
        }
      }
    }
  }

  void remapTypes(
      Graph* graph,
      const Module& source,
      Module& target,
      const ModuleQConfigMap& module_qconfig_map,
      const std::function<TypePtr(TypePtr, c10::optional<QConfig>)>&
          type_remap_fn) {
    remapTypes(
        graph->block(),
        graph->inputs()[0],
        source,
        target,
        module_qconfig_map,
        type_remap_fn);
  }

  void clone_method(
      const Module& source,
      Module& target,
      const Function& method,
      const ModuleQConfigMap& module_qconfig_map,
      const std::unordered_map<TypePtr, QConfigTypePtrMap>& type_remap) {
    auto type_remap_fn = [&](TypePtr type_ptr,
                             const c10::optional<QConfig>& qconfig) {
      if (type_remap.find(type_ptr) != type_remap.end()) {
        const auto& qconfig_map = type_remap.at(type_ptr);
        if (qconfig_map.find(qconfig) != qconfig_map.end()) {
          return qconfig_map.at(qconfig);
        }
      }
      return type_ptr;
    };
    auto graph = method.graph()->copy();
    remapTypes(graph.get(), source, target, module_qconfig_map, type_remap_fn);
    // remap self
    graph->inputs()[0]->setType(target.type());
    const auto this_method_name =
        c10::QualifiedName(*target.type()->name(), method.name());
    auto copied = target._ivalue()->compilation_unit()->create_function(
        this_method_name, graph);
    target.type()->addMethod(copied);
    // we'll use default schema for cloned method
  }
};

class InsertObserversHelper {
 public:
  explicit InsertObserversHelper(const ModuleQConfigMap& map)
      : module_qconfig_map_(map) {}

  void preprocess(Module& module, const std::string& method_name);

  /**
   * Recursively insert observers for the method, also we'll process
   * the nodes in the graph in the order of execution of these nodes
   * since we need the context information to decide whether we want to
   * observe/quantize a value a not, we don't want to observe a value multiple
   * times.
   *
   * arguemnt: is_entry_point means whether the current method is the forward
   * method of the top level module.
   *
   * Since we want to insert observers in the call site instead of in the called
   * graph, we'll postpone inserting observer to caller as much as possible, if
   * we know the current method is the outer most method, then
   * we will insert all observers in the graph instead of postpone this to the
   * parent, note that this assumes we don't have recursive method
   * calls
   *
   * returns a tuple of vectors of observer modules for input and output, these
   * are used for inserting observers for the input/output values
   * since we need to insert these values at call site.
   * And a vector of indexes of outputs that indicates whether the output value
   * is already observed or not, this is used for propagating the observed
   * property of a value through CallMethods, because we should skip inserting
   * observers for ops that don't require observation
   */
  std::tuple<OptionalModuleVector, OptionalModuleVector, std::vector<size_t>>
  insertObservers(
      Module& module,
      const std::string& method_name,
      bool is_entry_point = false,
      std::unordered_set<Value*> graph_observed_values =
          std::unordered_set<Value*>());

  void setDynamicFlag(bool is_dynamic_);

 private:
  std::tuple<OptionalModuleVector, OptionalModuleVector, std::vector<size_t>>
  insertObserversFor(
      Block* block,
      script::Module& module,
      // this is a reference because when we insert observer for a value
      // in one block it is also observed in another block, we don't want to
      // insert multiple observers for the same value
      std::unordered_set<Value*>& block_observed_values,
      bool is_entry_point = false,
      bool is_user_defined_function = false);

  void recordObserved(
      Value* v,
      Module observer_module,
      std::unordered_map<Value*, Module>& values_to_observe,
      std::unordered_set<Value*>& block_observed_values);

  ModuleMethodVector getInvokedMethods(
      Module& module,
      const std::string& method_name);

  bool valueNeedsToBeQuantized(Value* v);

  bool isObserved(
      Value* v,
      const std::unordered_set<Value*>& block_observed_values) {
    return block_observed_values.count(v) || observed_values_.count(v);
  }

  // Fill the map between the caller input/output to input/output
  // of called graph, this is used to navigate through the graph
  // to find the observer for a given value
  void fillBoundaryValueMap(Module& module, const std::string& method_name);

  // Fill the map from value to the corresponding observer module
  // this map is used in insertObservers to actually insert
  // observers to the module
  void fillValueObserverMap(Module& module, const std::string& method_name);

  // Clone observer module and add it to the original module,
  // and insert a call to observer forward function
  void insertObserverFor(
      Value* v,
      Module& module,
      const Module& observer_module,
      NameModuleVector& observer_name_and_modules);

  c10::optional<Module> getObserverFor(Value* v);

  void propagateObservedProperty(
      Value* output,
      std::unordered_set<Value*>& block_observed_values);

  void delayObservingValuesInPattern(Graph& graph, const PatternInfo& pattern);

  void addValuesToDelayObservation(
      const Module& module,
      const std::string& method_name);

  // Fill the map from values to the list of values that can pass the observed
  // property to it
  void fillPassThroughValueMap(const std::shared_ptr<Graph>& graph);

  const ModuleQConfigMap& module_qconfig_map_;
  // Values we want to delay observation, used to delay the observation for
  // values in the middle of the ops that are supposed to be fused, e.g.
  // the output value of conv in the conv - relu pattern
  // the key is the intermediate output, e.g. output of conv
  // the value is the value we want to observe, e.g. output of relu
  std::unordered_map<Value*, Value*> delay_observation_map_;
  std::unordered_set<Graph*> visited_graph_of_observer_map_;
  std::unordered_map<Value*, Module> observer_for_value_;
  // Map from values from callsite into the values in the CallMethod graph
  // key of the map is the value from caller graph, and the value of the map
  // is the list of values in the callee graph (the graph
  // corresponding to the called method),
  // the reason it is a set is that a value in the caller graph
  // can both correspond to the output of one callee graph and input of another
  // callee graph.
  std::unordered_map<Value*, std::unordered_set<Value*>> boundary_value_map_;
  std::unordered_set<Value*> observed_values_;
  // This is used for the observed values to pass through the ops like flatten,
  // so that output value of flatten does not need to be observed
  // key is the output of the op, value is a vector of values that need
  // to be observed in order to pass the observed property to the output
  std::unordered_map<Value*, std::vector<Value*>> pass_through_value_map_;
  // Unique id generator for observer module, used for generating
  // unique observer names when we insert observer module, we
  // record the current unique id used to avoid incrementing from 0
  // every time to find a unique id.
  int uid_ = 0;
  // Set of observer forward call nodes
  std::unordered_set<Node*> observer_nodes_;
  // Map from block to a vector of observer name and observer modules we
  // want to add to the module instance that has the block
  std::unordered_map<Block*, NameModuleVector> block_observer_map_;

  // Is dynamic quantization enabled for the observer pass.
  bool is_dynamic = false;
  // These are the IR patterns we match to skip inserting observers.
  // They are compiled once on construction and used repeatedly within
  // the pass.
  const PatternInfo conv_functional_relu = PatternInfo::parse_from_str(R"(
graph(%self, %input, %inplace):
    %relu = prim::Constant[name="relu"]()
    %first_module = match::module[name="Conv2d"](%self)
    %first_output = prim::CallMethod[name="forward"](%first_module, %input)
    %second_output = prim::CallFunction(%relu, %first_output, %inplace)
    return (%second_output) )");
  const PatternInfo conv_relu = PatternInfo::parse_from_str(R"(
graph(%self, %input):
    %first_module = match::module[name="Conv2d"](%self)
    %first_output = prim::CallMethod[name="forward"](%first_module, %input)
    %second_module = match::module[name="ReLU"](%self)
    %second_output = prim::CallMethod[name="forward"](%second_module, %first_output)
    return (%second_output) )");
  const PatternInfo matmul_add = PatternInfo::parse_from_str(R"(
graph(%input, %weight, %bias, %4):
     %weight_t = aten::t(%weight)
     %first_output = aten::matmul(%input, %weight_t)
     %second_output = aten::add_(%first_output, %bias, %4)
     return (%second_output) )");
  const PatternInfo add_module_relu = PatternInfo::parse_from_str(R"(
graph(%self, %a, %b):
     %one = prim::Constant[value=1]()
     %first_output = aten::add_(%a, %b, %one)
     %second_module = match::module[name="ReLU"](%self)
     %second_output = prim::CallMethod[name="forward"](%second_module, %first_output)
     return (%second_output) )");

  const PatternInfo add_functional_relu = PatternInfo::parse_from_str(R"(
graph(%self, %a, %b, %inplace):
     %one = prim::Constant[value=1]()
     %first_output = aten::add_(%a, %b, %one)
     %relu = prim::Constant[name="relu"]()
     %second_output = prim::CallFunction(%relu, %first_output, %inplace)
     return (%second_output) )");

  const std::vector<std::reference_wrapper<const PatternInfo>> delay_patterns =
      {
          conv_functional_relu,
          conv_relu,
          matmul_add,
          add_module_relu,
          add_functional_relu,
  };
};

// Check if `use` is an aten function of name `func_name` and if value
// `v` is the nth argument (if provided) of the function.
bool matchAtenFuncToUse(
    const Use& use,
    const std::string& func_name,
    c10::optional<int> n) {
  Node* node = use.user;
  return node->kind() == Symbol::aten(func_name) &&
<<<<<<< HEAD
      (n.has_value() ? (n.value() == use.offset) : true);
=======
      (!n.has_value() || n.value() == use.offset);
>>>>>>> 8c998b4a
}

// Check if `use` is a CallFunction of name `func_name` and if value
// `v` is the nth argument (if provided) of the function
bool matchCallFuncToUse(
    const Use& use,
    const std::string& func_name,
    c10::optional<int> n) {
  Node* node = use.user;
  return node->kind() == prim::CallFunction &&
      getFuncName(node->inputs()[0]) == func_name &&
<<<<<<< HEAD
      (n.has_value() ? (n.value() == use.offset) : true);
=======
      (!n.has_value() || n.value() == use.offset);
>>>>>>> 8c998b4a
}

// Check any use of `v` matches the aten function call
// or CallFunction patterns
bool matchArgPattern(
    Value* v,
    const AtenFuncArgs& aten_func_args,
    const CallFuncArgs& call_func_args) {
  for (const Use& u : v->uses()) {
    for (const auto& func_arg : aten_func_args) {
      if (matchAtenFuncToUse(u, func_arg.func_name, func_arg.arg_index)) {
        return true;
      }
    }

    for (const auto& func_arg : call_func_args) {
      if (matchCallFuncToUse(u, func_arg.func_name, func_arg.arg_index)) {
        return true;
      }
    }
  }
  return false;
}

bool isBiasOfConvOrLinear(Value* v) {
  bool result = matchArgPattern(
      v,
      AtenFuncArgs({{"conv2d", 2}, {"conv3d", 2}, {"linear", 2}}),
      CallFuncArgs({{"linear", 3}}));
  return result;
}

bool isWeight(Value* v) {
  bool result = matchArgPattern(
      v,
      AtenFuncArgs({{"conv2d", 1}, {"conv3d", 1}, {"linear", 1}, {"lstm", 2}}),
      CallFuncArgs({{"linear", 2}}));
  return result;
}

// Go through the CallMethod graph to check if the value is Weight.
bool isWeight(Module& module, Value* v) {
  if (isWeight(v)) {
    return true;
  }
  c10::optional<bool> result;
  auto* self = v->owningGraph()->inputs()[0];
  for (const Use& u : v->uses()) {
    Node* n = u.user;
    if (n->kind() == prim::CallMethod) {
      auto m = getInvokedModule(module, n, self);
      auto g = m.get_method(n->s(attr::name)).graph();
      auto call_method_result = isWeight(m, g->inputs()[u.offset]);
      if (result.has_value()) {
        // Check to make sure all the CallMethods in the graph produce the same
        // output.
        TORCH_CHECK(
            call_method_result == result.value(),
            "Expected all CallMethods to use either weight "
            "or non-weight value.",
            v->debugName());
      } else {
        result = call_method_result;
      }
    }
  }
  return result.has_value() ? result.value() : false;
}

Module getObserverModuleFor(Value* v, const QConfig& qconfig) {
  return isWeight(v) ? std::get<1>(qconfig) : std::get<0>(qconfig);
}

ModuleMethodVector InsertObserversHelper::getInvokedMethods(
    Module& module,
    const std::string& method_name) {
  ModuleMethodVector invoked_methods;
  Method method = module.get_method(method_name);
  auto graph = method.graph();

  std::stack<Block*> blocks_to_visit;
  blocks_to_visit.push(graph->block());
  while (!blocks_to_visit.empty()) {
    Block* b = blocks_to_visit.top();
    blocks_to_visit.pop();
    for (Node* n : b->nodes()) {
      // Skip observer nodes
      if (observer_nodes_.count(n)) {
        continue;
      }
      if (n->kind() == prim::CallMethod) {
        invoked_methods.push_back(std::make_pair(
            getInvokedModule(module, n, graph->inputs()[0]), n->s(attr::name)));
      }

      for (Block* subblock : n->blocks()) {
        blocks_to_visit.push(subblock);
      }
    }
  }
  return invoked_methods;
}

void InsertObserversHelper::insertObserverFor(
    Value* v,
    Module& module,
    const Module& observer_module,
    NameModuleVector& observer_name_and_modules) {
  if (observed_values_.count(v)) {
    return;
  }
  Module observer = observer_module.clone_instance();
  std::string observer_name = "_observer_" + c10::to_string(uid_++);
  while (module.hasattr(observer_name)) {
    observer_name = "_observer_" + c10::to_string(uid_++);
  }
  module.register_module(observer_name, observer);
  observer_name_and_modules.push_back(std::make_pair(observer_name, observer));

  auto* g = v->owningGraph();
  // Get handle of observer module
  Node* observer_instance =
      g->createGetAttr(g->inputs()[0], observer_name)->insertAfter(v->node());
  observer_instance->output()->setDebugName(observer_name);

  {
    WithInsertPoint guard(observer_instance->next());
    // Match arguments to types of observer's arguments
    MatchedSchema forward_matched_schema = matchSchema(
        observer.get_method("forward").function().getSchema(),
        v->node()->sourceRange(),
        *g,
        {observer_instance->output(), v},
        {});
    // Insert call to observer's forward
    Node* call = g->insertMethodCall("forward", forward_matched_schema)->node();
    call->output()->copyMetadata(v);

    // Replace v with the output of observer
    v->replaceAllUsesWith(call->output());
    // The above also replaced the input to `call`, so switch it back to
    // the correct value
    call->replaceInput(1, v);
    observer_nodes_.emplace(call);
    observed_values_.insert(call->output());
  }
}

void InsertObserversHelper::delayObservingValuesInPattern(
    Graph& graph,
    const PatternInfo& pattern) {
  const Graph& pattern_graph = *pattern.pattern_graph;
  const std::unordered_map<std::string, Value*>& vmap = pattern.vmap;

  const auto& matches = findPatternMatches(pattern_graph, graph);
  for (const auto& match : matches) {
    auto first_output = match.values_map.at(vmap.at("first_output"));
    auto second_output = match.values_map.at(vmap.at("second_output"));
    GRAPH_DEBUG(
        "Delay observation for value in function pattern:",
        first_output->debugName(),
        " to ",
        second_output->debugName());
    delay_observation_map_[first_output] = second_output;
  }
}

void InsertObserversHelper::addValuesToDelayObservation(
    const Module& module,
    const std::string& method_name) {
  Method method = module.get_method(method_name);
  auto graph = method.graph();

  for (const auto& pattern : delay_patterns) {
    delayObservingValuesInPattern(*graph, pattern);
  }
}

void InsertObserversHelper::fillPassThroughValueMap(
    const std::shared_ptr<Graph>& graph) {
  std::stack<Block*> blocks_to_visit;
  blocks_to_visit.push(graph->block());
  while (!blocks_to_visit.empty()) {
    Block* b = blocks_to_visit.top();
    blocks_to_visit.pop();
    for (Node* n : b->nodes()) {
      if (userDefinedCallFunction(n)) {
        auto g = getCallFunctionGraph(n);
        blocks_to_visit.push(g->block());
      }
      for (auto* output : n->outputs()) {
        for (auto* input : getPassThroughInputs(output)) {
          pass_through_value_map_[output].push_back(input);
        }
      }
      for (Block* subblock : n->blocks()) {
        blocks_to_visit.push(subblock);
      }
    }
  }
}

void InsertObserversHelper::fillBoundaryValueMap(
    Module& module,
    const std::string& method_name) {
  auto graph = module.get_method(method_name).graph();
  std::stack<Block*> blocks_to_visit;
  blocks_to_visit.push(graph->block());
  auto* self = graph->inputs()[0];
  while (!blocks_to_visit.empty()) {
    Block* b = blocks_to_visit.top();
    blocks_to_visit.pop();
    for (Node* n : b->nodes()) {
      if (n->kind() == prim::CallMethod || userDefinedCallFunction(n)) {
        std::shared_ptr<Graph> g;
        // offset of input for the caller node, since the first
        // input of CallFunction is the function node and the graph
        // for CallFunction start with actual input
        size_t input_offset;
        if (n->kind() == prim::CallMethod) {
          auto m = getInvokedModule(module, n, self);
          g = m.get_method(n->s(attr::name)).graph();
          input_offset = 0;
        } else {
          g = getCallFunctionGraph(n);
          input_offset = 1;
        }
        // add mapping from callsite value to value in called graph
        for (auto i = 0U; i < g->outputs().size(); ++i) {
          auto* return_val = g->outputs()[i];
          boundary_value_map_[n->output(i)].insert(return_val);
        }
        for (auto i = 0U; i < g->inputs().size(); ++i) {
          auto caller_input_index = i + input_offset;
          auto* caller_input = n->input(caller_input_index);
          auto* input_val = g->inputs()[i];
          boundary_value_map_[caller_input].insert(input_val);
        }
      } else if (n->kind() == prim::If) {
        for (Block* subblock : n->blocks()) {
          blocks_to_visit.push(subblock);
          for (Value* v : n->outputs()) {
            boundary_value_map_[v].insert(subblock->outputs()[v->offset()]);
          }
        }
      } else {
        for (Block* subblock : n->blocks()) {
          blocks_to_visit.push(subblock);
        }
      }
    }
  }
}

void InsertObserversHelper::setDynamicFlag(bool is_dynamic_) {
  is_dynamic = is_dynamic_;
}

void InsertObserversHelper::preprocess(
    Module& module,
    const std::string& method_name) {
  Method method = module.get_method(method_name);
  auto graph = method.graph();
  // TODO: remove constant prop, add separate graph
  // cleanup step before insert observers
  // To cleanup traced graph
  ConstantPooling(graph);
  ConstantPropagation(graph);
  // must do constant propagation first before replacement
  replaceConvolutionWithConv2d(graph);
  // fuse decomposed linear into aten::linear
  FuseLinear(graph);

  addValuesToDelayObservation(module, method_name);
  fillValueObserverMap(module, method_name);
  fillBoundaryValueMap(module, method_name);
  fillPassThroughValueMap(graph);

  for (auto& invoked_method : getInvokedMethods(module, method_name)) {
    auto& invoked_module = std::get<0>(invoked_method);
    const auto& invoked_method_name = std::get<1>(invoked_method);
    preprocess(invoked_module, invoked_method_name);
  }
}

bool useQuantizable(const Use& use, bool is_dynamic) {
<<<<<<< HEAD
  for (const auto& func_arg : _aten_func_args) {
    if (matchAtenFuncToUse(use, func_arg.func_name, c10::nullopt)) {
      return use.offset == func_arg.arg_index;
    }
  }

  for (const auto& func_arg : _call_func_args) {
    if (matchCallFuncToUse(use, func_arg.func_name, c10::nullopt)) {
      return use.offset == func_arg.arg_index;
=======
  for (const auto& func_input : _observe_inputs_aten_func) {
    if (matchAtenFuncToUse(use, func_input.func_name, c10::nullopt)) {
      return use.offset == func_input.arg_index;
    }
  }

  for (const auto& func_input : _observe_inputs_call_func) {
    if (matchCallFuncToUse(use, func_input.func_name, c10::nullopt)) {
      return use.offset == func_input.arg_index;
>>>>>>> 8c998b4a
    }
  }
  // Dynamic quantized ops that require special handling for inputs.
  if (is_dynamic && matchAtenFuncToUse(use, "lstm", c10::nullopt)) {
    return use.offset == 2;
  }

  return nodeQuantizable(use.user);
}

// TODO: remove this as a class method
bool InsertObserversHelper::valueNeedsToBeQuantized(Value* v) {
  if (isBiasOfConvOrLinear(v) ||
      !(v->type()->isSubtypeOf(TensorType::get()) ||
        v->type()->isSubtypeOf(ListType::ofTensors()))) {
    return false;
  }
  // For dynamic quantization we only insert observers at the input
  // of the quantizable function.
  if (!is_dynamic) {
    // Check whether producer is quantizable
    if (mayRequireObservation(v) && nodeQuantizable(v->node())) {
      return true;
    }
  }
  // Check whether node input value is quantizable
  for (const auto& use : v->uses()) {
    if (useQuantizable(use, is_dynamic)) {
      return true;
    }
  }
  return false;
}

void InsertObserversHelper::fillValueObserverMap(
    Module& module,
    const std::string& method_name) {
  Method method = module.get_method(method_name);
  auto graph = method.graph();

  if (visited_graph_of_observer_map_.count(graph.get())) {
    return;
  }
  visited_graph_of_observer_map_.insert(graph.get());

  std::stack<Block*> blocks_to_visit;
  auto qconfig_opt = module_qconfig_map_.at(module._ivalue());
  if (!qconfig_opt) {
    return;
  }
  auto qconfig = *qconfig_opt;
  for (auto* v : graph->inputs()) {
    if (valueNeedsToBeQuantized(v)) {
      observer_for_value_[v] = getObserverModuleFor(v, qconfig);
    }
  }

  blocks_to_visit.push(graph->block());
  while (!blocks_to_visit.empty()) {
    Block* b = blocks_to_visit.top();
    blocks_to_visit.pop();
    for (Node* n : b->nodes()) {
      for (Value* v : n->outputs()) {
        if (valueNeedsToBeQuantized(v)) {
          observer_for_value_[v] = getObserverModuleFor(v, qconfig);
        }
      }

      for (Block* subblock : n->blocks()) {
        blocks_to_visit.push(subblock);
      }
    }
  }
}

c10::optional<Module> InsertObserversHelper::getObserverFor(Value* v) {
  if (observer_for_value_.count(v)) {
    auto observer = observer_for_value_.at(v);
    return observer;
  }
  c10::optional<Module> result;
  if (boundary_value_map_.count(v)) {
    for (Value* next : boundary_value_map_.at(v)) {
      auto observer_opt = getObserverFor(next);
      if (observer_opt) {
        // Need to make sure all values are
        // configured with same observer
        if (result) {
          TORCH_CHECK(
              *observer_opt == *result,
              "Expecting all values in the graph only configured with one observer");
        } else {
          result = observer_opt;
        }
      }
    }
  }
  return result;
}

std::tuple<OptionalModuleVector, OptionalModuleVector, std::vector<size_t>>
InsertObserversHelper::insertObservers(
    Module& module,
    const std::string& method_name,
    bool is_entry_point,
    std::unordered_set<Value*> graph_observed_values) {
  auto graph = module.get_method(method_name).graph();
  return insertObserversFor(
      graph->block(), module, graph_observed_values, is_entry_point);
}

void InsertObserversHelper::recordObserved(
    Value* v,
    Module observer_module,
    std::unordered_map<Value*, Module>& values_to_observe,
    std::unordered_set<Value*>& block_observed_values) {
  Value* to_observe = v;
  if (delay_observation_map_.count(v)) {
    to_observe = delay_observation_map_.at(v);
  }
  values_to_observe[to_observe] = observer_module;
  block_observed_values.insert(to_observe);
}

std::tuple<OptionalModuleVector, OptionalModuleVector, std::vector<size_t>>
InsertObserversHelper::insertObserversFor(
    Block* block,
    script::Module& module,
    std::unordered_set<Value*>& block_observed_values,
    bool is_entry_point,
    bool is_user_defined_function) {
  // input/output values, used to skip inserting observers
  // for input and output of the block and the owning graph,
  // we have to insert the observers at call site because
  // the graph itself can be shared
  std::unordered_set<Value*> inputs_outputs;
  // list of observer modules for input values
  std::vector<c10::optional<Module>> block_input_observers;
  // list of observer modules for output values
  std::vector<c10::optional<Module>> block_output_observers;

  // if the current block is the block for entry point graph(the forward graph
  // of the top level module), we can insert observers in the block directly
  if (!is_entry_point) {
    auto* graph = block->owningGraph();
    // graph inputs/outputs
    for (auto list : {graph->inputs(), graph->outputs()}) {
      for (auto* v : list) {
        inputs_outputs.insert(v);
      }
    }
    // block outputs
    for (auto* v : block->outputs()) {
      inputs_outputs.insert(v);
    }

    for (auto* v : block->inputs()) {
      block_input_observers.push_back(getObserverFor(v));
    }

    for (auto* v : block->outputs()) {
      block_output_observers.push_back(getObserverFor(v));
    }
  }

  // This means the block is been processed before, we just
  // need to attach observer modules and construct the information
  // needed by call site here
  bool visited = block_observer_map_.count(block);
  if (visited) {
    // instance clone of observer module and setAttr
    for (const auto& observer_attrs : block_observer_map_.at(block)) {
      const auto& name = std::get<0>(observer_attrs);
      const auto& observer = std::get<1>(observer_attrs);
      module._ivalue()->setAttr(name, observer.clone_instance()._ivalue());
    }
  }
  // NB: Why do we need to process the graph even if it's visited?
  // Reason is `graph_observed_values` can
  // change depending on where the method is called, and
  // outputs that's been observed(third item of the returned result)
  // can change depending on that, so for each graph we'll need to go through
  // the whole process of inserting observers

  std::stack<Block*> blocks_to_visit;
  blocks_to_visit.push(block);
  auto* self = block->owningGraph()->inputs()[0];
  // We first construct a map from value to the module, then
  // insert observers for them later, this is to avoid interference
  // of the inserted observers with the analysis to decide where
  // to insert observers, also we only insert observers for
  // "intermediate values" that is not the input/output of the
  // graph
  std::unordered_map<Value*, Module> values_to_observe;

  for (auto* v : block->inputs()) {
    if (!inputs_outputs.count(v) && !values_to_observe.count(v)) {
      if (auto observer_opt = getObserverFor(v)) {
        recordObserved(
            v, *observer_opt, values_to_observe, block_observed_values);
      }
    }
  }
  while (!blocks_to_visit.empty()) {
    Block* b = blocks_to_visit.top();
    blocks_to_visit.pop();
    for (Node* n : b->nodes()) {
      if (observer_nodes_.count(n)) {
        continue;
      }
      if (n->kind() == prim::CallMethod || userDefinedCallFunction(n)) {
        script::Module m;
        std::shared_ptr<Graph> g;
        size_t input_offset;
        bool is_udf_for_subblock = is_user_defined_function;
        if (n->kind() == prim::CallMethod) {
          m = getInvokedModule(module, n, self);
          g = m.get_method(n->s(attr::name)).graph();
          input_offset = 0;
        } else { // CallFunction
          m = module;
          g = getCallFunctionGraph(n);
          input_offset = 1;
          is_udf_for_subblock = true;
        }

        std::unordered_set<Value*> callee_observed_inputs;
        for (auto i = 0U; i < g->inputs().size(); ++i) {
          auto* node_input = n->input(i + input_offset);
          if (isObserved(node_input, block_observed_values)) {
            callee_observed_inputs.insert(g->inputs()[i]);
          }
        }
        auto* subblock = g->block();
        auto info_from_callee = insertObserversFor(
            subblock, m, callee_observed_inputs, false, is_udf_for_subblock);
        auto input_observers = std::get<0>(info_from_callee);
        auto output_observers = std::get<1>(info_from_callee);
        auto callee_observed_outputs = std::get<2>(info_from_callee);
        for (auto idx : callee_observed_outputs) {
          block_observed_values.insert(n->outputs()[idx]);
        }
        for (auto i = 0U; i < g->inputs().size(); ++i) {
          auto* node_input = n->input(i + input_offset);
          if (input_observers[i] && !inputs_outputs.count(node_input) &&
              !isObserved(node_input, block_observed_values)) {
            recordObserved(
                node_input,
                *input_observers[i],
                values_to_observe,
                block_observed_values);
          }
        }
        for (auto i = 0U; i < n->outputs().size(); ++i) {
          if (output_observers[i] && !inputs_outputs.count(n->output(i)) &&
              !isObserved(n->output(i), block_observed_values)) {
            recordObserved(
                n->output(i),
                *output_observers[i],
                values_to_observe,
                block_observed_values);
          }
        }
      } else if (n->kind() == prim::If) {
        std::vector<size_t> aggregated_observed_outputs;
        std::vector<c10::optional<script::Module>> aggregated_output_observers;
        for (Block* subblock : n->blocks()) {
          // subblock has access to all the values in the scope of prim::If,
          // so subblock_observed_values == block_observed_values
          auto info_from_subblock =
              insertObserversFor(subblock, module, block_observed_values);
          auto output_observers = std::get<1>(info_from_subblock);
          auto subblock_observed_outputs = std::get<2>(info_from_subblock);
          // subblock for prim::If doesn't have inputs
          if (aggregated_observed_outputs.size() > 0) {
            TORCH_CHECK(
                aggregated_observed_outputs == subblock_observed_outputs,
                "quantization doesn't work for the case where branches "
                "of `if` doesn't both return quantized/non-quantized "
                "values");
          } else {
            for (auto idx : subblock_observed_outputs) {
              block_observed_values.insert(n->output(idx));
            }
            aggregated_observed_outputs = subblock_observed_outputs;
          }
          if (aggregated_output_observers.size() > 0) {
            TORCH_CHECK(
                aggregated_output_observers == output_observers,
                "quantization doesn't work for the case where branches "
                "of `if` doesn't both return values quantized the same "
                "way");
          } else {
            for (auto i = 0; i < n->outputs().size(); ++i) {
              if (output_observers[i] && !inputs_outputs.count(n->output(i)) &&
                  !block_observed_values.count(n->output(i)) &&
                  !observed_values_.count(n->output(i))) {
                recordObserved(
                    n->output(i),
                    *output_observers[i],
                    values_to_observe,
                    block_observed_values);
              }
            }
            aggregated_output_observers = output_observers;
          }
        }
      } else {
        for (Value* v : n->outputs()) {
          propagateObservedProperty(v, block_observed_values);
          if (!inputs_outputs.count(v) &&
              !isObserved(v, block_observed_values)) {
            if (auto observer_opt = getObserverFor(v)) {
              recordObserved(
                  v, *observer_opt, values_to_observe, block_observed_values);
            }
          }
        }
        for (Block* subblock : n->blocks()) {
          blocks_to_visit.push(subblock);
        }
      }
    }
  }
  std::vector<size_t> output_idxs;
  for (auto i = 0U; i < block->outputs().size(); ++i) {
    if (isObserved(block->outputs()[i], block_observed_values)) {
      output_idxs.push_back(i);
    }
  }
  if (!visited) {
    NameModuleVector observer_name_and_modules;
    for (const auto& item : values_to_observe) {
      auto* v = item.first;
      auto observer = item.second;
      TORCH_CHECK(
          !is_user_defined_function,
          "Inserting observers for user defined functions is not "
          "supported right now");
      insertObserverFor(v, module, observer, observer_name_and_modules);
    }
    block_observer_map_[block] = observer_name_and_modules;
  }
  return std::make_tuple(
      block_input_observers, block_output_observers, output_idxs);
}

void InsertObserversHelper::propagateObservedProperty(
    Value* output,
    std::unordered_set<Value*>& block_observed_values) {
  if (pass_through_value_map_.count(output)) {
    // since the vector is always non-empty, we will
    // not return the initial value
    bool all_observed = true;
    for (Value* v : pass_through_value_map_.at(output)) {
      all_observed &=
          observed_values_.count(v) || block_observed_values.count(v);
    }
    if (all_observed) {
      // This is to propagate observed property through
      // all ops that doesn't require observation
      block_observed_values.insert(output);
    }
  }
}

void insertDeQuantCall(
    Graph* graph,
    Value* quantized_val,
    Value* original_val,
    const std::vector<Use>& uses) {
  for (size_t i = 0; i < uses.size(); ++i) {
    auto* user = uses[i].user;
    // Insert dequantize node right before use node, because
    // we want to make sure use node and dequantize node reside
    // in the same block so that quant fusion can happen
    WithInsertPoint ins(user);
    Node* dequant = graph->create(Symbol::aten("dequantize"), {quantized_val});
    dequant->output()
        ->setDebugName(
            original_val->debugName() + ".dequant." + c10::guts::to_string(i))
        ->setType(original_val->type());
    user->replaceInputWith(original_val, dequant->output());
    graph->insertNode(dequant);
  }
}

void insertQuantDeQuantCall(
    Module& module,
    Value* self,
    Node* observer,
    bool is_per_channel,
    const std::vector<std::string>& qparam_names,
    bool is_dynamic = false) {
  Graph* g = observer->owningGraph();
  // Observer output
  Value* v = observer->output();
  // Inserting before insert point
  WithInsertPoint ins(v->node()->next());

  std::string quantize_func;
  if (is_per_channel) {
    quantize_func = "quantize_per_channel";
  } else {
    quantize_func = "quantize_per_tensor";
  }
  Node *quant, *choose_qparams;
  if (is_dynamic && !isWeight(module, v)) {
    std::string choose_qparams_func = "_choose_qparams_per_tensor";
    auto reduce_range = g->insertConstant(false);
    // choose_qparams_per_tensor has 2 outputs, (scale, zero_point).
    choose_qparams = g->create(
        at::Symbol::aten(choose_qparams_func),
        {v, reduce_range},
        /* num_outputs = */ 2);

    choose_qparams->output(0)->setDebugName(v->debugName() + ".scale");
    choose_qparams->output(0)->setType(FloatType::get());
    choose_qparams->output(1)->setDebugName(v->debugName() + ".zero_point");
    choose_qparams->output(1)->setType(IntType::get());
    g->insertNode(choose_qparams);

    std::vector<Value*> quant_inputs = {v};
    for (auto& out : choose_qparams->outputs()) {
      quant_inputs.push_back(out);
    }
    // Last argument is dtype.
    auto dtype = g->insertGetAttr(self, qparam_names.back());
    quant_inputs.push_back(dtype);
    quant = g->create(at::Symbol::aten(quantize_func), quant_inputs);
    quant->output()->setDebugName(v->debugName() + ".quant");
    g->insertNode(quant);
  } else {
    std::vector<Value*> inputs = {v};
    // Insert GetAttr nodes for quantization parameters
    for (const auto& qparam_name : qparam_names) {
      inputs.push_back(g->insertGetAttr(self, qparam_name));
    }
    quant = g->create(at::Symbol::aten(quantize_func), inputs);
    quant->output()->setDebugName(v->debugName() + ".quant");
    g->insertNode(quant);
  }
  Value* original_val = observer->input(1);
  v->replaceAllUsesWith(original_val);

  // two passes to insert the dequant for every usage
  // in first pass, identify all the nodes using original observed value.
  std::vector<Use> uses;
  for (const auto& use : original_val->uses()) {
    // Skip quant node and observer node (we need to keep
    // observer nodes around since we need them to
    // find the quantization parameters)
    if (use.user != quant && use.user != observer &&
        use.user != choose_qparams) {
      uses.push_back(use);
    }
  }
  // in second pass, replace the original observed value with dequant output
  insertDeQuantCall(g, quant->output(), original_val, uses);
}

// find the observer for Value `v` and return the name of the observer
c10::optional<std::string> findObserverName(Value* v) {
  // Note that here we just check for the name of observer, but the ideally
  // we should be comparing the type of observer, this is a temporary
  // work around until data only clone of module.clone is supported.
  Node* n = v->node();
  if (n->kind() == prim::CallMethod && n->s(attr::name) == "forward") {
    auto module_instance = n->inputs().at(0);
    if (module_instance->node()->kind() == prim::GetAttr &&
        module_instance->node()->s(attr::name).find("_observer_") !=
            std::string::npos) {
      return module_instance->node()->s(attr::name);
    }
  }
  return c10::nullopt;
}

c10::QScheme toAffine(c10::QScheme qscheme) {
  switch (qscheme) {
    case c10::kPerTensorAffine:
    case c10::kPerTensorSymmetric:
      return c10::kPerTensorAffine;
    case c10::kPerChannelAffine:
    case c10::kPerChannelSymmetric:
      return c10::kPerChannelAffine;
    default:
      return qscheme;
  }
}

class InsertQuantDeQuantHelper {
 public:
  InsertQuantDeQuantHelper() {}
  void run(Module& module, const std::string& method_name);

  ModuleMethodVector getInvokedMethods(
      Module& module,
      const std::string& method_name);

  // Get quantization parameter map of the given Value in Graph
  // by searching for observer module of the value and extract the
  // quantization parameters from the observer module
  std::tuple<c10::QScheme, QParamVector> getQSchemeAndQParamVector(
      script::Module& module,
      Node* n);
  void checkQScheme(Graph* g, c10::QScheme qscheme) {
    if (qscheme_for_graph_.count(g)) {
      TORCH_CHECK(
          qscheme_for_graph_.at(g) == qscheme ||

              "Quantizing same graph with different types of "
              "QSchemes is not supported.\n",
          " Expecting:",
          c10::toString(qscheme_for_graph_.at(g)),
          " Got:",
          c10::toString(qscheme));
    } else {
      qscheme_for_graph_[g] = toAffine(qscheme);
    }
  }

  c10::optional<Module> findChildModuleToQuantize(
      Module& module,
      Value* child_instance);
  void collectObserverNodesAndValueToQuantize(Module& module, Value*);
  // Cleanup observer nodes from graph and observer modules
  // from module object and ClassType
  void cleanup(Module& module);
  void cleanup(Module& module, Graph* g);
  void quantizeTensors(Module& module, Graph* g, Value* self);

  void setDynamicFlag(bool is_dynamic) {
    is_dynamic_ = is_dynamic;
  }

 private:
  std::unordered_map<Graph*, std::vector<std::string>>
      observer_modules_to_remove_;
  // We only remove observer module attributes from type in the
  // first encounter of the graph, after that since the attributes
  // is already removed from the ClassType, we'll use the list of slot index to
  // replay this removal
  std::unordered_map<Graph*, std::vector<int>> removed_observer_slots_;
  std::unordered_map<Graph*, std::vector<Node*>> nodes_to_destroy_;
  // Map from Graph to observer node, we can use observer node to
  // get the information of original value that's been observed and
  // the quantization parameters
  std::unordered_map<Graph*, std::vector<Node*>> observer_nodes_for_graph_;
  // A map from qparam name (e.g. _scale) to the attribute name in
  // the module(e.g. weight_scale_0)
  std::unordered_map<Node*, std::unordered_map<std::string, std::string>>
      qparam_name_map_for_node_;
  // Record qscheme for every graph, this is for checking
  // each graph is only quantized with one type of QScheme
  std::unordered_map<Graph*, c10::QScheme> qscheme_for_graph_;

  bool is_dynamic_ = false;
};

void InsertQuantDeQuantHelper::collectObserverNodesAndValueToQuantize(
    Module& module,
    Value* v) {
  auto* g = v->owningGraph();
  auto observer_name = findObserverName(v);
  if (!observer_name) {
    return;
  }
  observer_modules_to_remove_[g].push_back(observer_name.value());

  Node* observer = v->node();
  TORCH_INTERNAL_ASSERT(
      observer->kind() == prim::CallMethod &&
      observer->s(attr::name) == "forward" &&
      observer->inputs()[0]->node()->kind() == prim::GetAttr &&
      observer->inputs()[0]->node()->s(attr::name) == observer_name);

  // Observer forward call node
  nodes_to_destroy_[g].push_back(observer);
  // GetAttr node for observer module
  nodes_to_destroy_[g].push_back(observer->inputs()[0]->node());
  observer_nodes_for_graph_[g].push_back(observer);
}

void InsertQuantDeQuantHelper::cleanup(Module& module) {
  for (auto& method : module.get_methods()) {
    cleanup(module, method.graph().get());
  }
  for (Module m : module.children()) {
    cleanup(m);
  }
}

void InsertQuantDeQuantHelper::cleanup(Module& module, Graph* g) {
  GRAPH_DUMP("Before Remove Observers:", g);
  if (nodes_to_destroy_.count(g)) {
    for (auto& n : nodes_to_destroy_.at(g)) {
      n->removeAllInputs();
    }
    for (auto& n : nodes_to_destroy_.at(g)) {
      n->destroy();
    }
    nodes_to_destroy_.at(g).clear();
  }

  // 1. If we have seen this graph before, this means the observer
  // attributes has been removed from the type(see step 2) but the slot
  // index of these attributes are kept in the list, we'll replay the observer
  // slots removal using these slot indexes
  if (removed_observer_slots_.count(g)) {
    for (auto slot : removed_observer_slots_.at(g)) {
      module._ivalue()->unsafeRemoveSlot(slot);
    }
  }

  // 2. Remove observer modules from last one to first one in order to
  // reduce the time complexity, assuming all the observer modules
  // are added after the existing modules, we'll have complexity of
  // O(N) where N is number of observer modules with this optimization
  if (observer_modules_to_remove_.count(g)) {
    auto& observers = observer_modules_to_remove_.at(g);
    for (int64_t i = observers.size() - 1; i >= 0; --i) {
      auto observer_name = observers[i];
      GRAPH_DEBUG("Trying to remove: ", observer_name);
      if (module.type()->hasAttribute(observer_name)) {
        // We record the slot index here in order to replay the
        // slot removal in other objects that's sharing the ClassType
        // since we're going to remove attribute in the ClassType here
        removed_observer_slots_[g].push_back(
            module.type()->getAttributeSlot(observer_name));
        module._ivalue()->unsafeRemoveAttr(observer_name);
        module.type()->unsafeRemoveAttribute(observer_name);
      }
    }
    observers.clear();
  }
  GRAPH_DUMP("After remove observers :", g);
}

void InsertQuantDeQuantHelper::quantizeTensors(
    Module& module,
    Graph* g,
    Value* self) {
  if (!observer_nodes_for_graph_.count(g)) {
    return;
  }
  for (auto* n : observer_nodes_for_graph_.at(g)) {
    auto* original_value = n->input(1);
    auto tp = getQSchemeAndQParamVector(module, n);
    auto qscheme = std::get<0>(tp);
    auto qparam_map = std::get<1>(tp);
    checkQScheme(g, qscheme);
    std::vector<std::string> qparam_names;
    for (auto& pr : qparam_map) {
      const auto& name = pr.first;
      const auto& qparam = pr.second;
      size_t uid = 0;
      auto qparam_name =
          original_value->debugName() + name + "_" + c10::to_string(uid++);
      while (module.hasattr(qparam_name)) {
        qparam_name =
            original_value->debugName() + name + "_" + c10::to_string(uid++);
      }
      qparam_name_map_for_node_[n][name] = qparam_name;
      module.register_attribute(qparam_name, qparam.type(), qparam);
      qparam_names.push_back(qparam_name);
    }
    insertQuantDeQuantCall(
        module, self, n, isPerChannel(qscheme), qparam_names, is_dynamic_);
  }
}

void checkGetQParamsResult(const IValue& qparams) {
  TORCH_CHECK(
      qparams.isTuple(),
      "`get_qparams` function is expected to return a "
      "Tuple, but got:",
      qparams.tagKind());
  auto tp = qparams.toTuple();
  TORCH_CHECK(
      tp->elements().size() == 2 || tp->elements().size() == 3,
      "`get_qparams` function is expected to return a "
      "Tuple of size 2 or 3, got Tuple of size ",
      tp->elements().size());
  // Expect first two elements of the tuple to be Tensor
  for (size_t i = 0; i < 2; ++i) {
    TORCH_CHECK(
        tp->elements()[i].isTensor(),
        "Element of Tuple is expected to be Tensor, but element ",
        i,
        " has type: ",
        tp->elements()[i].tagKind());
  }
  // Expect the third elements of the tuple to be int
  if (tp->elements().size() == 3) {
    TORCH_CHECK(
        tp->elements()[2].isInt(),
        "Element of Tuple is expected to be int, but element ",
        2,
        " has type: ",
        tp->elements()[2].tagKind());
  }
}

std::tuple<c10::QScheme, QParamVector> InsertQuantDeQuantHelper::
    getQSchemeAndQParamVector(script::Module& module, Node* n) {
  // TODO: refactor findObserverName to take Node* as input
  Value* v = n->output();
  TORCH_INTERNAL_ASSERT(
      v->type()->isSubtypeOf(TensorType::get()),
      "Expected output of observer node to be Tensor");
  auto observer_name = findObserverName(v);
  TORCH_INTERNAL_ASSERT(
      observer_name,
      "getQSchemeAndParamMap expects the corresponding observer for ",
      v->debugName(),
      " exists.");
  auto observer_module = module.attr(observer_name.value()).toModule();
  auto get_qparams = observer_module.get_method("get_qparams");
  IValue result = get_qparams(std::vector<IValue>());
  checkGetQParamsResult(result);
  auto scalar_type = observer_module.attr("dtype");
  TORCH_CHECK(
      scalar_type.toScalarType() != at::ScalarType::Undefined,
      "dtype of observer can't be undefined");
  auto tp = result.toTuple();
  at::Tensor scale = tp->elements()[0].toTensor().to(at::kFloat);
  at::Tensor zero_point = tp->elements()[1].toTensor().to(at::kInt);
  // quantization parameters should appear in the same order as
  // the argument for quantize_per_tensor/quantize_per_channel function
  QParamVector qparams;
  auto qscheme = observer_module.attr("qscheme").toQScheme();
  if (isPerChannel(qscheme)) {
    qparams.push_back(std::make_pair("_scale", scale));
    qparams.push_back(std::make_pair("_zero_point", zero_point));
    qparams.push_back(std::make_pair("_axis", tp->elements()[2].toInt()));
  } else {
    qparams.push_back(std::make_pair("_scale", scale.item<double>()));
    qparams.push_back(
        std::make_pair("_zero_point", zero_point.item<int64_t>()));
  }
  qparams.push_back(std::make_pair("_scalar_type", scalar_type));
  return std::make_tuple(qscheme, qparams);
}

c10::optional<Module> InsertQuantDeQuantHelper::findChildModuleToQuantize(
    Module& module,
    Value* child_instance) {
  TORCH_INTERNAL_ASSERT(
      child_instance->node()->kind() == prim::GetAttr,
      "Child instance should come from GetAttr.");
  auto child_module_name = child_instance->node()->s(attr::name);
  if (child_module_name.find("_observer_") == std::string::npos) {
    return module.attr(child_module_name).toModule();
  }
  return c10::nullopt;
}

ModuleMethodVector InsertQuantDeQuantHelper::getInvokedMethods(
    Module& module,
    const std::string& method_name) {
  auto graph = module.get_method(method_name).graph();

  ModuleMethodVector invoked_methods;
  std::stack<Block*> blocks_to_visit;
  blocks_to_visit.push(graph->block());
  while (!blocks_to_visit.empty()) {
    Block* b = blocks_to_visit.top();
    blocks_to_visit.pop();
    for (Node* n : b->nodes()) {
      if (n->kind() == prim::CallMethod) {
        auto module_instance = n->inputs()[0];
        auto module_method_name = n->s(attr::name);
        c10::optional<Module> m;
        // calling method on self
        if (module_instance == graph->inputs()[0]) {
          m = module;
        } else {
          m = findChildModuleToQuantize(module, module_instance);
        }
        if (m) {
          invoked_methods.push_back({*m, module_method_name});
        }
      }

      for (Block* subblock : n->blocks()) {
        blocks_to_visit.push(subblock);
      }
    }
  }
  return invoked_methods;
}

void InsertQuantDeQuantHelper::run(
    Module& module,
    const std::string& method_name) {
  for (auto& invoked_methods : getInvokedMethods(module, method_name)) {
    auto& invoked_module = std::get<0>(invoked_methods);
    const auto& invoked_method_name = std::get<1>(invoked_methods);
    run(invoked_module, invoked_method_name);
  }

  Method method = module.get_method(method_name);
  auto graph = method.graph();

  // We only need to register new parameters if the graph has
  // been quantized before
  // TODO: dedup this part with code in quantizeTensors
  if (observer_nodes_for_graph_.count(graph.get())) {
    for (auto* n : observer_nodes_for_graph_.at(graph.get())) {
      auto tp = getQSchemeAndQParamVector(module, n);
      checkQScheme(graph.get(), std::get<0>(tp));
      auto qparam_map = std::get<1>(tp);
      TORCH_INTERNAL_ASSERT(
          qparam_name_map_for_node_.count(n),
          "Expected to have a qparam_name_map for node:",
          *n);
      auto qparam_name_map = qparam_name_map_for_node_.at(n);
      for (auto& pr : qparam_map) {
        const auto& name = pr.first;
        const auto& qparam = pr.second;
        module._ivalue()->setAttr(qparam_name_map.at(name), qparam);
      }
    }
    return;
  }

  // prim::Param nodes do not belong to the graph. Hence the Insert
  // point is the beginning of graph node. This also safe guards against
  // observing a potentially mutated value due to some in-place operation
  std::vector<Value*> input_values;
  for (size_t idx = 1; idx < method.num_inputs(); ++idx) {
    auto& v = graph->inputs()[idx];
    if (v->type()->isSubtypeOf(TensorType::get())) {
      input_values.push_back(v);
    }
  }

  std::stack<Block*> blocks_to_visit;
  blocks_to_visit.push(graph->block());
  while (!blocks_to_visit.empty()) {
    Block* b = blocks_to_visit.top();
    blocks_to_visit.pop();
    for (auto it = b->nodes().begin(), end = b->nodes().end(); it != end;) {
      Node* n = *it++;
      for (Value* v : n->outputs()) {
        if (!v->type()->isSubtypeOf(TensorType::get())) {
          continue;
        }
        collectObserverNodesAndValueToQuantize(module, v);
      }

      for (Block* subblock : n->blocks()) {
        blocks_to_visit.push(subblock);
      }
    }
  }

  for (Value* v : input_values) {
    collectObserverNodesAndValueToQuantize(module, v);
  }
  GRAPH_DUMP("Before Quantize Tensors:", graph);
  Value* self = graph->inputs()[0];
  quantizeTensors(module, graph.get(), self);
  GRAPH_DUMP("After Quantize Tensors:", graph);
}

void insertPrepackUnpackForLinear(std::shared_ptr<Graph>& graph) {
  std::string linear_with_quant = R"(
graph(%a_dequant, %w_quant, %b):
        %w_dequant = aten::dequantize(%w_quant)
        %r = aten::linear(%a_dequant, %w_dequant, %b)
        return (%r) )";

  std::string linear_with_quant_prepack = R"(
graph(%a_dequant, %w_quant, %b):
        %packed_params = quantized::linear_prepack(%w_quant, %b)
        %w_quant_unpacked : Tensor, %b_unpacked : Tensor? = quantized::linear_unpack(%packed_params)
        %w_dequant = aten::dequantize(%w_quant_unpacked)
        %r = aten::linear(%a_dequant, %w_dequant, %b_unpacked)
        return (%r) )";

  SubgraphRewriter rewriter;
  rewriter.RegisterRewritePattern(linear_with_quant, linear_with_quant_prepack);
  rewriter.runOnGraph(graph);
}

void insertPrepackUnpackForConv(std::shared_ptr<Graph>& graph) {
  std::string conv2d_with_quant = R"(
graph(%a_dequant, %w_quant, %b, %stride, %padding, %dilation, %groups):
        %w_dequant = aten::dequantize(%w_quant)
        %r = aten::conv2d(%a_dequant, %w_dequant, %b, %stride, %padding, %dilation, %groups)
        return (%r) )";

  std::string conv2d_with_quant_prepack = R"(
graph(%a_dequant, %w_quant, %b, %stride, %padding, %dilation, %groups):
        %packed_params = quantized::conv2d_prepack(%w_quant, %b, %stride, %padding, %dilation, %groups)
        %w_quant_unpacked : Tensor, %b_unpacked : Tensor? = quantized::conv2d_unpack(%packed_params)
        %w_dequant = aten::dequantize(%w_quant_unpacked)
        %r = aten::conv2d(%a_dequant, %w_dequant, %b_unpacked, %stride, %padding, %dilation, %groups)
        return (%r) )";

  std::string conv3d_with_quant = R"(
graph(%a_dequant, %w_quant, %b, %stride, %padding, %dilation, %groups):
        %w_dequant = aten::dequantize(%w_quant)
        %r = aten::conv3d(%a_dequant, %w_dequant, %b, %stride, %padding, %dilation, %groups)
        return (%r) )";

  std::string conv3d_with_quant_prepack = R"(
graph(%a_dequant, %w_quant, %b, %stride, %padding, %dilation, %groups):
        %packed_params = quantized::conv3d_prepack(%w_quant, %b, %stride, %padding, %dilation, %groups)
        %w_quant_unpacked : Tensor, %b_unpacked : Tensor? = quantized::conv3d_unpack(%packed_params)
        %w_dequant = aten::dequantize(%w_quant_unpacked)
        %r = aten::conv3d(%a_dequant, %w_dequant, %b_unpacked, %stride, %padding, %dilation, %groups)
        return (%r) )";

  std::vector<std::vector<std::string>> patterns_and_replacements = {
      {conv2d_with_quant, conv2d_with_quant_prepack},
      {conv3d_with_quant, conv3d_with_quant_prepack}};
  for (const auto& item : patterns_and_replacements) {
    SubgraphRewriter rewriter;
    const auto& pattern = item[0];
    const auto& replacement = item[1];
    rewriter.RegisterRewritePattern(pattern, replacement);
    rewriter.runOnGraph(graph);
  }
}

c10::optional<IValue> toTwoElementIntList(Value* v) {
  auto* n = v->node();
  if (n->kind() == prim::Constant) {
    auto iv = toIValue(v);
    if (iv && iv.value().isIntList() && iv.value().toIntList().size() == 2) {
      return iv;
    }
  }

  if (n->kind() == prim::ListConstruct && n->inputs().size() == 2) {
    auto e0 = toIValue(n->inputs()[0]);
    auto e1 = toIValue(n->inputs()[1]);
    if (!e0 || !e1 || !e0.value().isInt() || !e1.value().isInt()) {
      return c10::nullopt;
    }
    return IValue(c10::List<int64_t>({e0.value().toInt(), e1.value().toInt()}));
  }
  return c10::nullopt;
}

// A helper class to make uses of module unique
class ModuleUseDeduper {
 public:
  ModuleUseDeduper(Module& module) : module_(module) {}
  void dedup() {
    for (auto& method : module_.get_methods()) {
      const auto& graph = method.graph();
      findModuleUses(graph.get());
    }
    dedupModuleUses();
  }

 private:
  // Analyze the code to record information represents
  // uses of the module, which we'll use later to actually perform the dedup
  // operation Please see the comments of member variables of the class for more
  // information
  void findModuleUses(Graph* graph) {
    GRAPH_DUMP("Finding module uses for ", graph);

    std::stack<Block*> blocks_to_visit;
    blocks_to_visit.push(graph->block());
    Value* self = graph->inputs()[0];
    while (!blocks_to_visit.empty()) {
      Block* b = blocks_to_visit.top();
      blocks_to_visit.pop();
      for (Node* n : b->nodes()) {
        for (Block* subblock : n->blocks()) {
          blocks_to_visit.push(subblock);
        }
        if (n->kind() != prim::CallMethod) {
          continue;
        }
        Value* instance = n->inputs()[0];
        // boundary_val is the value we get when we trace back
        // the GetAttr access chain until we hit the input of graph
        // or a node that is not prim::GetAttr
        auto path = getModuleAccessPath(instance, self);

        // path.size() == 0 means we're calling a method
        // on self, we don't need to dedup uses of self
        if (path.size() == 0) {
          continue;
        }
        value_to_path_map_[instance] = path;
        auto m = findChildModule(module_, path);
        // If we fail to insert the module to the unique_modules_ set,
        // which means there are uses of this module before this point,
        // we'll have to rewrite the use
        if (!unique_modules_.insert(m._ivalue()).second) {
          uses_to_rewrite_.push_back(instance);
          GRAPH_DEBUG("Found use to rewrite: ", instance->debugName());
        }
      }
    }
  }

  // Deduplicate module uses given the information we recorded before
  void dedupModuleUses() {
    for (Value* v : uses_to_rewrite_) {
      const auto& path = value_to_path_map_.at(v);
      const auto& m = findChildModule(module_, path);
      // add a clone of the child module to the parent of the duplicated module
      const auto& child_name = addChildModule(module_, m, path);
      TORCH_INTERNAL_ASSERT(v->node()->kind() == prim::GetAttr);
      // change the name in GetAttr call
      auto original_name = v->node()->s(attr::name);
      v->node()->s_(attr::name, child_name);
      GRAPH_UPDATE(
          "Module use dedup: changing use of original module ",
          original_name,
          " to ",
          child_name);
    }
  }

  std::string addChildModule(
      Module& module,
      const Module& child_module,
      const std::vector<std::string>& path) {
    TORCH_INTERNAL_ASSERT(
        path.size() > 0, "path must have at least one element.");
    // Parent module of the leaf child module corresponding to
    // the path
    auto parent_of_leaf = findChildModule(
        module, std::vector<std::string>(path.begin(), path.end() - 1));

    // Original name of the child module
    std::string original_name = path[path.size() - 1];
    int uid = 0;
    std::string child_name = original_name + "_" + c10::to_string(uid++);
    while (parent_of_leaf.hasattr(child_name)) {
      child_name = original_name + "_" + c10::to_string(uid++);
    }
    parent_of_leaf.register_module(child_name, child_module.clone_instance());
    return child_name;
  }

  Module module_;
  // Map from value of module instance to the list of names of submodules
  // starting from the top level module, e.g. ["sub1", "sub2", "relu"]
  // Also this is a cache of calling `getModuleAccessPath` of the value
  std::unordered_map<Value*, std::vector<std::string>> value_to_path_map_;
  // Set of unique modules that are used in the graphs
  std::unordered_set<ModulePtr> unique_modules_;
  // Values that represent the module instance(the use of the module)
  // that we'll need to rewrite as a use of a cloned module
  // instance
  std::vector<Value*> uses_to_rewrite_;
};

struct ConvBNParameters {
  at::Tensor conv_w;
  at::Tensor conv_b;
  at::Tensor bn_rm;
  at::Tensor bn_rv;
  double bn_eps = 0.0;
  at::Tensor bn_w;
  at::Tensor bn_b;
};

static bool hastensor(Module& m, const char* name) {
  return m.hasattr(name) && m.attr(name).isTensor();
}

class FoldConvBatchNorm2dHelper {
 public:
  /**
   * In this step we find all Conv2d - BatchNorm2d patterns in the graph
   * and extract the corresponding parameters for these two modules,
   * and record informations for the modifications of the graph without
   * actually performing these modifications.
   */
  void analyze(Module& module);
  /**
   * In this step we perform all the modifications including
   * setting the attributes for conv module, rewriting values
   * and deleting nodes in the graph
   */
  void transform();

 private:
  bool tryExtractingConvBNParameters(
      Module& conv,
      Module& bn,
      ConvBNParameters& r);

  /**
   * Given the current weight and bias tensors of a Conv2d module and parameters
   * of the BatchNorm2d module we're folding with, compute the updated values
   * for the weight and bias.
   *
   * The function is basically copied from torch/nn/utils/fusion.py
   */
  std::tuple<at::Tensor, at::Tensor> computeUpdatedConvWeightAndBias(
      const ConvBNParameters& p);

  std::unordered_map<ModulePtr, std::tuple<at::Tensor, at::Tensor>>
      conv_module_and_params_;
  std::unordered_map<Graph*, std::vector<std::tuple<std::string, std::string>>>
      conv_bn_names_;
  std::unordered_map<Value*, Value*> rewrite_map_;
  std::vector<Value*> values_to_rewrite_;
  std::unordered_set<Node*> nodes_to_delete_;
};

std::tuple<at::Tensor, at::Tensor> FoldConvBatchNorm2dHelper::
    computeUpdatedConvWeightAndBias(const ConvBNParameters& p) {
  at::Tensor bn_var_rsqrt = at::rsqrt(p.bn_rv + p.bn_eps);
  at::Tensor new_w = p.conv_w * (p.bn_w * bn_var_rsqrt).reshape({-1, 1, 1, 1});
  at::Tensor new_b = (p.conv_b - p.bn_rm) * bn_var_rsqrt * p.bn_w + p.bn_b;
  return std::make_tuple(new_w, new_b);
}

bool extractOptionalBNParams(const script::Module& bn, ConvBNParameters& r) {
  auto bn_forward = bn.get_method("forward");
  auto graph = bn_forward.graph();
  const PatternInfo& pattern_bn = PatternInfo::parse_from_str(R"(
      graph(%a, %weight, %bias, %running_mean, %running_var,
          %training, %momentum, %eps, %cudnn_enabled):
        %bn_out = aten::batch_norm(%a, %weight, %bias, %running_mean,
            %running_var, %training, %momentum, %eps, %cudnn_enabled)
        return (%bn_out) )");
  const Graph& pattern_bn_graph = *pattern_bn.pattern_graph;
  const auto& bn_vmap = pattern_bn.vmap;

  const auto& matches = findPatternMatches(pattern_bn_graph, *graph);

  if (matches.size() > 1) {
    return false;
  }

  if (bn.hasattr("eps")) {
    r.bn_eps = bn.attr("eps").toDouble();
  } else {
    auto optional_eps = toIValue(matches[0].values_map.at(bn_vmap.at("eps")));
    if (!optional_eps) {
      return false;
    }
    r.bn_eps = optional_eps.value().toDouble();
  }
  r.bn_w = at::ones_like(bn.attr("running_mean").toTensor());
  if (bn.hasattr("weight")) {
    if (bn.attr("weight").isTensor()) {
      r.bn_w = bn.attr("weight").toTensor();
    }
  } else {
    auto optional_bn_weight =
        toIValue(matches[0].values_map.at(bn_vmap.at("weight")));
    if (!optional_bn_weight) {
      return false;
    }
    if (optional_bn_weight.value().isTensor()) {
      r.bn_w = optional_bn_weight.value().toTensor();
    }
  }
  r.bn_b = at::zeros_like(bn.attr("running_mean").toTensor());
  if (bn.hasattr("bias")) {
    if (bn.attr("bias").isTensor()) {
      r.bn_b = bn.attr("bias").toTensor();
    }
  } else {
    auto optional_bn_bias =
        toIValue(matches[0].values_map.at(bn_vmap.at("bias")));
    if (!optional_bn_bias) {
      return false;
    }

    if (optional_bn_bias.value().isTensor()) {
      r.bn_b = optional_bn_bias.value().toTensor();
    }
  }
  return true;
}

bool FoldConvBatchNorm2dHelper::tryExtractingConvBNParameters(
    Module& conv,
    Module& bn,
    ConvBNParameters& r) {
  if (!hastensor(conv, "weight") || !conv.hasattr("bias") ||
      !hastensor(bn, "running_mean") || !hastensor(bn, "running_var")) {
    return false;
  }

  r.bn_rm = bn.attr("running_mean").toTensor();
  r.bn_rv = bn.attr("running_var").toTensor();
  if (!extractOptionalBNParams(bn, r)) {
    return false;
  }

  r.conv_w = conv.attr("weight").toTensor();
  r.conv_b = at::zeros_like(r.bn_rm);
  auto bias_opt = conv.attr("bias").toOptional<at::Tensor>();
  if (bias_opt) {
    r.conv_b = *bias_opt;
  }

  return true;
}

void FoldConvBatchNorm2dHelper::analyze(Module& module) {
  // Dot in the ".Conv2d" and ".BatchNorm2d" is an attempt to
  // prevent matching module's whose name might end with Conv2d
  // But are user defined modules.
  const PatternInfo pattern = PatternInfo::parse_from_str(R"IR(
graph(%self, %x):
    %conv_submodule = match::module[name=".Conv2d"](%self)
    %conv_out = prim::CallMethod[name="forward"](%conv_submodule, %x)
    %bn_submodule = match::module[name=".BatchNorm2d"](%self)
    %bn_out = prim::CallMethod[name="forward"](%bn_submodule, %conv_out)
    return (%bn_out))IR");

  const Graph& pattern_graph = *pattern.pattern_graph;
  const auto& vmap = pattern.vmap;
  Value* pattern_conv_out = vmap.at("conv_out");
  Value* pattern_bn_out = vmap.at("bn_out");
  Value* pattern_conv_submodule = vmap.at("conv_submodule");
  Value* pattern_bn_submodule = vmap.at("bn_submodule");
  Node* pattern_conv = pattern_conv_out->node();
  Node* pattern_bn = pattern_bn_out->node();

  // We will put submodules into this worklist and keep processing items from it
  // one by one. We start by just putting the top module there.
  std::stack<Module> worklist({module});
  while (!worklist.empty()) {
    Module current = worklist.top();
    worklist.pop();

    // Queue submodules for processing
    for (const Module& submodule : current.children()) {
      worklist.push(submodule);
    }

    // Process all method of the current module
    for (auto& method : current.get_methods()) {
      GRAPH_DUMP(
          current.type()->name()->name() + "::" + method.name() +
              "() before Conv2d-BatchNorm2d folding",
          method.graph());
      const auto& matches = findPatternMatches(pattern_graph, *method.graph());

      GRAPH_DEBUG("number of Conv2d-BatchNorm2d matches: ", matches.size());
      Graph* g = method.graph().get();
      if (!conv_bn_names_.count(g)) {
        // This is to make sure we don't visit one graph multiple times
        conv_bn_names_[g] = {};
        for (const Match& match : matches) {
          GRAPH_DEBUG("Checking next match...");
          Node* matched_conv = match.nodes_map.at(pattern_conv);
          Node* matched_bn = match.nodes_map.at(pattern_bn);
          Node* matched_conv_submodule =
              match.values_map.at(pattern_conv_submodule)->node();
          Node* matched_bn_submodule =
              match.values_map.at(pattern_bn_submodule)->node();

          TORCH_INTERNAL_ASSERT(
              matched_conv_submodule->kind() == prim::GetAttr);
          TORCH_INTERNAL_ASSERT(matched_bn_submodule->kind() == prim::GetAttr);

          const auto& conv_module_name =
              matched_conv_submodule->s(Symbol::attr("name"));
          const auto& bn_module_name =
              matched_bn_submodule->s(Symbol::attr("name"));

          Module conv_submodule = current.attr(conv_module_name).toModule();
          Module bn_submodule = current.attr(bn_module_name).toModule();

          ConvBNParameters params;
          if (!tryExtractingConvBNParameters(
                  conv_submodule, bn_submodule, params)) {
            GRAPH_DEBUG(
                "Conv and BN modules didn't have all required parameters or attributes...");
            continue;
          }
          conv_bn_names_[g].push_back(
              std::make_tuple(conv_module_name, bn_module_name));
          // We are using a separate vector for saving Values we want to rewrite
          // to make sure that the order in which we perform these
          // transformations is deterministic. Iterating through keys of
          // rewrite_map would result in non-determinism that might not manifest
          // as a bug now, but can bite us later.
          values_to_rewrite_.push_back(matched_bn->output());
          rewrite_map_[matched_bn->output()] = matched_conv->output();
          GRAPH_UPDATE(
              "Rewriting %",
              matched_bn->output()->debugName(),
              " with %",
              matched_conv->output()->debugName());

          nodes_to_delete_.insert(matched_bn);
          nodes_to_delete_.insert(matched_bn_submodule);
          GRAPH_UPDATE("Deleting ", *matched_bn);
          GRAPH_UPDATE("Deleting ", *matched_bn_submodule);

          auto slot = conv_submodule.type()->getAttributeSlot("bias");
          TORCH_CHECK(
              conv_submodule.type()->is_parameter(slot),
              "Expected conv module to have a bias parameter");
        } // matches
      }

      for (const auto& conv_bn : conv_bn_names_.at(g)) {
        Module conv_submodule = current.attr(std::get<0>(conv_bn)).toModule();
        Module bn_submodule = current.attr(std::get<1>(conv_bn)).toModule();

        ConvBNParameters params;
        TORCH_INTERNAL_ASSERT(tryExtractingConvBNParameters(
            conv_submodule, bn_submodule, params));
        auto new_w_b = computeUpdatedConvWeightAndBias(params);
        conv_module_and_params_[conv_submodule._ivalue()] = new_w_b;
      } // conv_bn module
    } // methods
  } // while
}

void FoldConvBatchNorm2dHelper::transform() {
  for (const auto& item : conv_module_and_params_) {
    Module conv(item.first);
    auto w_b = item.second;
    conv.setattr("weight", std::get<0>(w_b));
    conv.setattr("bias", std::get<1>(w_b));
  }

  // Perform planned rewritings
  for (auto v : values_to_rewrite_) {
    v->replaceAllUsesWith(rewrite_map_.at(v));
  }

  // Perform planned deletions
  for (auto n : nodes_to_delete_) {
    n->removeAllInputs();
  }
  for (auto n : nodes_to_delete_) {
    n->destroy();
  }
}

void replaceConv2dBiasWithGetAttr(Module& module) {
  auto graph = module.get_method("forward").graph();
  // Only looks fors _convolution pattern.
  // Thus assumes that tracing will have always gotten rid of aten::conv2d.
  // If it did not, BN folding will fail.
  const PatternInfo& pattern_convolution = PatternInfo::parse_from_str(R"(
      graph(%a, %w, %b, %stride:int[], %padding:int[], %dilation:int[],
          %transposed:bool, %output_padding:int[], %groups:int, %benchmark:bool,
          %deterministic:bool, %cudnn_enabled:bool):
        %conv_out = aten::_convolution(%a, %w, %b, %stride, %padding, %dilation,
            %transposed, %output_padding, %groups, %benchmark, %deterministic, %cudnn_enabled)
        return (%conv_out) )");
  const Graph& pattern_convolution_graph = *pattern_convolution.pattern_graph;
  const auto& convolution_vmap = pattern_convolution.vmap;

  const auto& matches = findPatternMatches(pattern_convolution_graph, *graph);
  for (const auto& match : matches) {
    // We come here only if the bias was not present in the module.
    // In that case, the corresponding graph will not have getAttr("bias")
    // Insert that in the graph.
    // And change _convolution to take the new value.
    auto conv_node =
        match.values_map.at(convolution_vmap.at("conv_out"))->node();
    WithInsertPoint ins(conv_node);
    Value* bias_attr_val = graph->insertGetAttr(graph->inputs()[0], "bias")
                               ->setType(TensorType::get());
    constexpr size_t conv_bias_index = 2;
    conv_node->replaceInput(conv_bias_index, bias_attr_val);
  }
}

void addBiasForConv2dIfNone(Module& module) {
  auto t = module.type()->expect<ClassType>();
  auto real_typename = t->name()->qualifiedName();
  const std::string pattern_name("Conv2d");
  if (real_typename.size() >= pattern_name.size() &&
      (0 ==
       real_typename.compare(
           real_typename.size() - pattern_name.size(),
           pattern_name.size(),
           pattern_name))) {
    if (!t->hasAttribute("bias")) {
      auto optional_tensor_type = OptionalType::create(TensorType::get());
      t->addAttribute("bias", optional_tensor_type, true);
      auto optional_tensor = c10::optional<at::Tensor>();
      module.setattr("bias", optional_tensor);
      replaceConv2dBiasWithGetAttr(module);
    }
  }
  for (Module m : module.children()) {
    addBiasForConv2dIfNone(m);
  }
}

void swapDeQuant(Block* block) {
  auto graph = block->owningGraph();
  for (Node* n : block->nodes()) {
    if (n->kind() == prim::If) {
      for (Block* subblock : n->blocks()) {
        swapDeQuant(subblock);
      }
      if (n->outputs().size() == 0) {
        continue;
      }
      if (n->outputs().size() > 1) {
        // Factoring out dequantize for if blocks with multiple outputs
        // is not supported right now
        continue;
      }
    }
    for (auto* output : n->outputs()) {
      auto inputs = getPassThroughInputs(output);
      if (inputs.size() > 0) {
        bool is_dequantized = true;
        for (auto* input : inputs) {
          // note that we don't need to recursively check for prim::If
          // here because if all inputs of a prim::If is dequantized
          // the dequantize will be factored out before we get to this
          // point
          is_dequantized &= input->node()->kind() == Symbol::aten("dequantize");
        }
        if (!is_dequantized) {
          continue;
        }
        // Delete dequantize node, we have one dequantize
        // for each use of the value
        for (auto* dequantized_val : inputs) {
          auto* dequantize_node = dequantized_val->node();
          TORCH_INTERNAL_ASSERT(
              dequantized_val->uses().size() == 1,
              "Expect to have one dequantize node for each use");
          // Replace useses of dequantized_val with the input of
          // dequantize node
          dequantized_val->replaceAllUsesWith(dequantize_node->inputs()[0]);
          dequantize_node->removeAllInputs();
          dequantize_node->destroy();
        }
        std::vector<Use> uses = output->uses();
        // Insert new dequantize node for each use of the output
        insertDeQuantCall(graph, output, output, uses);
      }
    }
  }
}

} // namespace

TORCH_API Module InsertObservers(
    Module& input_module,
    const std::string& method_name,
    const QConfigDict& qconfig_dict,
    bool inplace,
    bool is_dynamic) {
  ModuleQConfigMap map_before_clone;
  fillQConfigMap(input_module, qconfig_dict, map_before_clone);
  ModuleCloneHelper mh;
  Module module =
      inplace ? input_module : mh.clone(input_module, map_before_clone);
  ModuleQConfigMap module_qconfig_map;
  // Since the types are changed after clone, we need to fill
  // the qconfig map again
  fillQConfigMap(module, qconfig_dict, module_qconfig_map);
  InsertObserversHelper helper(module_qconfig_map);
  helper.setDynamicFlag(is_dynamic);
  helper.preprocess(module, method_name);
  helper.insertObservers(module, method_name, true);
  return module;
}

Module InsertQuantDeQuant(
    Module& input_module,
    const std::string& method_name,
    bool inplace,
    bool is_dynamic) {
  Module module = inplace ? input_module : input_module.clone();
  InsertQuantDeQuantHelper h;
  h.setDynamicFlag(is_dynamic);
  h.run(module, method_name);
  h.cleanup(module);
  return module;
}

void FoldQuantNodesIntoInputsOutputs(std::shared_ptr<Graph>& graph) {
  throw std::runtime_error("Pass not implemented yet!");
}

void SwapFunctionalLinear(Module& module) {
  for (auto& method : module.get_methods()) {
    std::shared_ptr<Graph> g = method.graph();
    SwapFunctionalLinear(g);
  }
  for (Module m : module.children()) {
    SwapFunctionalLinear(m);
  }
}

void SwapFunctionalLinear(std::shared_ptr<Graph>& graph) {
  std::string functional_linear = R"(
graph(%linear, %input, %weight, %bias):
  %r = prim::CallFunction(%linear, %input, %weight, %bias)
  return (%r) )";
  std::string aten_linear = R"(
graph(%linear, %input, %weight, %bias):
  %r = aten::linear(%input, %weight, %bias)
  return (%r) )";
  auto filter = [](const Match& match,
                   const std::unordered_map<std::string, Value*>& vmap) {
    const auto& match_vmap = match.values_map;
    auto linear = getValue("linear", match_vmap, vmap);
    auto func_name = getFuncName(linear);
    return func_name == "linear";
  };
  SubgraphRewriter rewriter;
  rewriter.RegisterRewritePattern(functional_linear, aten_linear);
  // TODO: runOnGraph takes const ref?
  rewriter.runOnGraph(graph, filter);
}

void ReplicateQuant(std::shared_ptr<Graph>& graph) {
  std::stack<Block*> blocks_to_visit;
  std::vector<Node*> quant_nodes_to_rewrite;
  blocks_to_visit.push(graph->block());
  while (!blocks_to_visit.empty()) {
    Block* b = blocks_to_visit.top();
    blocks_to_visit.pop();
    for (Node* n : b->nodes()) {
      // find quantize node that quantizes the output of if
      if ((n->kind() == Symbol::aten("quantize_per_tensor") ||
           n->kind() == Symbol::aten("quantize_per_channel")) &&
          n->input(0)->node()->kind() == prim::If) {
        quant_nodes_to_rewrite.push_back(n);
      }
      for (Block* subblock : n->blocks()) {
        blocks_to_visit.push(subblock);
      }
    }
  }
  for (Node* n : quant_nodes_to_rewrite) {
    Node* if_node = n->input(0)->node();
    // move the nodes that produces the quantization parameters before
    // prim::If
    for (auto i = 1; i < n->inputs().size(); ++i) {
      n->input(i)->node()->moveBefore(if_node);
    }
    // replace all uses of the quantized node with the output of if node
    n->output()->replaceAllUsesWith(if_node->output());
    // add quantize nodes to the end of all blocks
    for (Block* if_block : if_node->blocks()) {
      TORCH_CHECK(
          if_block->outputs().size() == 1,
          "replicate quantize only works for `if` node with one output right now");
      // the original return value of the block
      Value* ret_val = if_block->outputs()[0];
      std::vector<Value*> quantize_inputs = n->inputs().vec();
      quantize_inputs[0] = ret_val;
      WithInsertPoint ins(if_block->return_node());
      Node* quant = graph->create(n->kind(), quantize_inputs);
      if_block->replaceOutput(0, quant->output());
      quant->output()->copyMetadata(ret_val);
      graph->insertNode(quant);
    }
  }

  for (Node* n : quant_nodes_to_rewrite) {
    n->removeAllInputs();
  }
  for (Node* n : quant_nodes_to_rewrite) {
    n->destroy();
  }
}

void ReplicateDeQuant(std::shared_ptr<Graph>& graph) {
  std::stack<Block*> blocks_to_visit;
  std::vector<Node*> dequant_nodes_to_rewrite;
  blocks_to_visit.push(graph->block());
  while (!blocks_to_visit.empty()) {
    Block* b = blocks_to_visit.top();
    blocks_to_visit.pop();
    for (Node* n : b->nodes()) {
      if (n->kind() == Symbol::aten("dequantize") &&
          n->output()->uses().size() > 1) {
        dequant_nodes_to_rewrite.push_back(n);
      }
      for (Block* subblock : n->blocks()) {
        blocks_to_visit.push(subblock);
      }
    }
  }
  for (Node* n : dequant_nodes_to_rewrite) {
    auto* quantized_val = n->inputs()[0];
    auto* dequantized_val = n->output();
    // copy uses to vector since value->uses() is a reference
    // and changing the graph will also change the uses() list
    std::vector<Use> uses = dequantized_val->uses();
    insertDeQuantCall(graph.get(), quantized_val, dequantized_val, uses);
  }

  for (Node* n : dequant_nodes_to_rewrite) {
    n->removeAllInputs();
  }
  for (Node* n : dequant_nodes_to_rewrite) {
    n->destroy();
  }
}

// This is the pass to handle ops that does not require observation
// for example: flatten, average_pool, upsample
// This is called after inline and before graph execution
void SwapDeQuant(std::shared_ptr<Graph>& graph) {
  swapDeQuant(graph->block());
}

void QuantFusion(std::shared_ptr<Graph>& graph, bool is_dynamic) {
  std::vector<QuantFusionInfo> patterns;
  if (is_dynamic) {
    patterns = dynamic_quant_fusion_pattern_and_replacements();
  } else {
    patterns = quant_fusion_pattern_and_replacements();
  }
  for (const auto& info : patterns) {
    SubgraphRewriter rewriter;
    rewriter.RegisterRewritePattern(info.pattern, info.replacement);
    rewriter.runOnGraph(graph, info.filter);
  }
}

Module FoldConvBatchNorm2d(const Module& module) {
  FoldConvBatchNorm2dHelper h;
  Module m = module.clone();
  addBiasForConv2dIfNone(m);
  h.analyze(m);
  h.transform();
  return m;
}

void FoldQuantizeCallIntoBuffer(
    Module& module,
    const std::string& method_name) {
  const PatternInfo& pattern = PatternInfo::parse_from_str(R"(
graph(%self, %scale, %zero_point, %dtype):
   %weight = prim::GetAttr[name="weight"](%self)
   %weight_quant = aten::quantize_per_tensor(%weight, %scale, %zero_point, %dtype)
   return (%weight_quant) )");
  const Graph& pattern_graph = *pattern.pattern_graph;
  const auto& vmap = pattern.vmap;

  auto method = module.get_method(method_name);
  auto graph = method.graph();
  const auto& matches = findPatternMatches(pattern_graph, *graph);
  // Extra filter on scale/zero_point/dtype to make sure they are Constant
  auto filter = [](const Match& match,
                   const std::unordered_map<std::string, Value*>& vmap) {
    const auto& match_vmap = match.values_map;
    auto scale_node = match_vmap.at(vmap.at("scale"))->node();
    auto zero_point_node = match_vmap.at(vmap.at("zero_point"))->node();
    auto dtype_node = match_vmap.at(vmap.at("dtype"))->node();
    return scale_node->kind() == prim::Constant &&
        zero_point_node->kind() == prim::Constant &&
        dtype_node->kind() == prim::Constant;
  };
  std::unordered_set<Node*> nodes_to_delete;
  for (const auto& match : matches) {
    if (!filter(match, vmap)) {
      continue;
    }
    auto match_vmap = match.values_map;
    auto float_weight = module.attr("weight").toTensor().data();
    auto scale = toIValue(match_vmap.at(vmap.at("scale"))).value().toDouble();
    auto zero_point =
        toIValue(match_vmap.at(vmap.at("zero_point"))).value().toInt();
    auto dtype =
        toIValue(match_vmap.at(vmap.at("dtype"))).value().toScalarType();
    module.register_buffer(
        "_quantized_weight",
        at::quantize_per_tensor(float_weight, scale, zero_point, dtype));

    // Replace the GetAttr[weight]->quantize_per_tensor sequence
    // with a simple GetAttr[_quantized_weight] node.
    Value* orig_weight = match_vmap.at(vmap.at("weight"));
    Value* orig_weight_quant = match_vmap.at(vmap.at("weight_quant"));

    orig_weight->node()->s_(attr::name, "_quantized_weight");
    orig_weight_quant->replaceAllUsesWith(orig_weight);
    nodes_to_delete.insert(orig_weight_quant->node());
  }

  for (Node* n : nodes_to_delete) {
    n->destroy();
  }
}

void InsertPrepackUnpack(std::shared_ptr<Graph>& graph) {
  insertPrepackUnpackForLinear(graph);
  insertPrepackUnpackForConv(graph);
}

void InsertPrepackUnpack(Module& module) {
  for (auto& method : module.get_methods()) {
    auto graph = method.graph();
    InsertPrepackUnpack(graph);
  }
  for (Module m : module.children()) {
    InsertPrepackUnpack(m);
  }
}

struct FoldPrepackedWeightIntoModuleHelper {
  void run(
      Module& module,
      const std::string& method_name,
      const Module& linear_params_module,
      const Module& conv_params_module) {
    auto method = module.get_method(method_name);
    auto graph = method.graph();
    GRAPH_DUMP("Before FoldPrepackWeightIntoModule: ", graph);

    // (is_conv, is_per_channel, pattern, packed_params_module)
    std::vector<PatternsAndModules> pattern_and_modules = {
        {false, false, linear_prepack_per_tensor, linear_params_module},
        {false, true, linear_prepack_per_channel, linear_params_module},
        {true, false, conv2d_prepack, conv_params_module},
        {true, true, conv2d_prepack_per_channel, conv_params_module}};
    for (const auto& pm : pattern_and_modules) {
      const Graph& pattern_graph = *pm.pattern.pattern_graph;
      const auto& vmap = pm.pattern.vmap;
      const auto& matches = findPatternMatches(pattern_graph, *graph);
      TORCH_INTERNAL_ASSERT(
          matches.size() <= 1, "We only support at most one match right now");
      for (const auto& match : matches) {
        const auto& match_vmap = match.values_map;
        auto w_dtype_opt = getIValue("w_dtype", match_vmap, vmap);
        auto w_scale_opt = getIValue("w_scale", match_vmap, vmap);
        auto w_zero_point_opt = getIValue("w_zero_point", match_vmap, vmap);
        if (!w_dtype_opt || !w_scale_opt || !w_zero_point_opt) {
          GRAPH_DEBUG(
              "dtype, scale or zero_point for weight(",
              getValue("w_dtype", match_vmap, vmap)->debugName(),
              ", ",
              getValue("w_scale", match_vmap, vmap)->debugName(),
              ", ",
              getValue("w_zero_point", match_vmap, vmap)->debugName(),
              ") is not constant, skipping the match.");
          continue;
        }
        auto w_dtype = w_dtype_opt.value().toScalarType();
        auto w = module.attr("weight").toTensor().data();
        at::Tensor w_quant;
        if (pm.is_per_channel) {
          auto w_axis_opt = getIValue("w_axis", match_vmap, vmap);
          if (!w_axis_opt) {
            GRAPH_DEBUG(
                "axis for weight ",
                getValue("w_axis", match_vmap, vmap)->debugName(),
                " is non-constant, skipping the match");
            continue;
          }
          auto w_scale = w_scale_opt.value().toTensor().to(at::kFloat);
          auto w_zero_point = w_zero_point_opt.value().toTensor().to(at::kInt);
          int w_axis = w_axis_opt.value().toInt();
          TORCH_CHECK(
              w_scale.sizes() == w_zero_point.sizes(),
              "scale and zero_point must have the same size");
          w_quant = at::quantize_per_channel(
              w, w_scale, w_zero_point, w_axis, w_dtype);
        } else {
          auto w_scale = w_scale_opt.value().toDouble();
          auto w_zero_point = w_zero_point_opt.value().toInt();
          w_quant = at::quantize_per_tensor(w, w_scale, w_zero_point, w_dtype);
        }
        c10::optional<at::Tensor> b = c10::nullopt;
        if (hastensor(module, "bias")) {
          b = module.attr("bias").toTensor().data();
        }
        Module wrapper_module = pm.packed_params_module.clone();
        auto set_weight_bias = wrapper_module.get_method("set_weight_bias");
        std::string module_name_prefix;
        if (pm.is_conv) {
          module_name_prefix = "_conv_packed_params_module_for_";
          auto stride_opt =
              toTwoElementIntList(getValue("stride", match_vmap, vmap));
          auto padding_opt =
              toTwoElementIntList(getValue("padding", match_vmap, vmap));
          auto dilation_opt =
              toTwoElementIntList(getValue("dilation", match_vmap, vmap));
          auto groups_opt = getIValue("groups", match_vmap, vmap);
          auto set_conv_params = wrapper_module.get_method("set_conv_params");
          if (!stride_opt || !padding_opt || !dilation_opt) {
            GRAPH_DEBUG(
                "Failed to extract two element IntList for stride/padding/dilation, (",
                getValue("stride", match_vmap, vmap)->debugName(),
                ", ",
                getValue("padding", match_vmap, vmap)->debugName(),
                ", ",
                getValue("dilation", match_vmap, vmap)->debugName(),
                ") skipping the match");
            continue;
          }
          set_conv_params(std::vector<IValue>{stride_opt.value(),
                                              padding_opt.value(),
                                              dilation_opt.value(),
                                              groups_opt.value()});
        } else {
          module_name_prefix = "_linear_packed_params_module_for_";
        }
        set_weight_bias(std::vector<IValue>{IValue(w_quant), IValue(b)});
        auto w_quant_val = getValue("w_quant", match_vmap, vmap);
        // unique name for the module based on %w_quant
        int uid = 0;
        auto module_name = module_name_prefix + c10::to_string(uid++);
        while (module.hasattr(module_name)) {
          module_name_prefix + c10::to_string(uid++);
        }
        GRAPH_UPDATE("Adding new module: ", module_name);
        module.register_module(module_name, wrapper_module);

        // Add GetAttr of the packed module
        auto packed_params_val = getValue("packed_params", match_vmap, vmap);
        WithInsertPoint ins(packed_params_val->node());
        // wrapper_module =
        // self.{_conv,_linear}_packed_params_module_for_{unique_id}
        Value* packed_params_module =
            graph->insertGetAttr(graph->inputs()[0], module_name)
                ->setType(wrapper_module.type());
        GRAPH_UPDATE("Adding GetAttr node for the wrapper module");

        // packed_params = wrapper_module._packed_params
        Value* packed_params_from_attr =
            graph->insertGetAttr(packed_params_module, "_packed_params");
        GRAPH_UPDATE(
            "Adding GetAttr node for _packed_params: ",
            packed_params_from_attr->debugName());
        packed_params_val->replaceAllUsesWith(packed_params_from_attr);

        // Delete nodes
        std::vector<Node*> nodes_to_delete = {w_quant_val->node(),
                                              packed_params_val->node()};
        for (auto n : nodes_to_delete) {
          n->removeAllInputs();
        }
        for (auto n : nodes_to_delete) {
          GRAPH_UPDATE("Deleting node: ", n);
          n->destroy();
        }
      }
    }
  }

  void run(
      Module& module,
      const Module& linear_params_module,
      const Module& conv_params_module) {
    for (auto& method : module.get_methods()) {
      run(module, method.name(), linear_params_module, conv_params_module);
    }
    for (Module m : module.children()) {
      run(m, linear_params_module, conv_params_module);
    }
  }

  const PatternInfo linear_prepack_per_tensor = PatternInfo::parse_from_str(R"(
graph(%a_dequant, %w, %b, %w_scale, %w_zero_point, %w_dtype):
        %w_quant = aten::quantize_per_tensor(%w, %w_scale, %w_zero_point, %w_dtype)
        %packed_params = quantized::linear_prepack(%w_quant, %b)
        return (%packed_params) )");

  const PatternInfo linear_prepack_per_channel = PatternInfo::parse_from_str(R"(
graph(%a_dequant, %w, %b, %w_scale, %w_zero_point, %w_axis, %w_dtype):
        %w_quant = aten::quantize_per_channel(%w, %w_scale, %w_zero_point, %w_axis, %w_dtype)
        %packed_params = quantized::linear_prepack(%w_quant, %b)
        return (%packed_params) )");

  const PatternInfo conv2d_prepack = PatternInfo::parse_from_str(R"(
graph(%a_dequant, %w, %b, %w_scale, %w_zero_point, %w_dtype, %stride, %padding, %dilation, %groups):
        %w_quant = aten::quantize_per_tensor(%w, %w_scale, %w_zero_point, %w_dtype)
        %packed_params = quantized::conv2d_prepack(%w_quant, %b, %stride, %padding, %dilation, %groups)
        return (%packed_params) )");

  const PatternInfo conv2d_prepack_per_channel = PatternInfo::parse_from_str(R"(
graph(%a_dequant, %w, %b, %w_scale, %w_zero_point, %w_axis, %w_dtype, %stride, %padding, %dilation, %groups):
        %w_quant = aten::quantize_per_channel(%w, %w_scale, %w_zero_point, %w_axis, %w_dtype)
        %packed_params = quantized::conv2d_prepack(%w_quant, %b, %stride, %padding, %dilation, %groups)
        return (%packed_params) )");
};

void FoldPrepackedWeightIntoModule(
    Module& module,
    const Module& linear_params_module,
    const Module& conv_params_module) {
  FoldPrepackedWeightIntoModuleHelper h;
  h.run(module, linear_params_module, conv_params_module);
}

void DedupModuleUses(Module& module) {
  ModuleUseDeduper d(module);
  d.dedup();
}

void FoldQuantizedPrepackingOps(Module& module) {
  auto filter_fn = [](const Node* n) -> bool {
    return (
        (n->kind() == Symbol::fromQualString("quantized::linear_prepack")) ||
        n->kind() == Symbol::fromQualString("quantized::conv2d_prepack") ||
        n->kind() == Symbol::fromQualString("quantized::conv3d_prepack"));
  };
  PrePackingOpsFolder(module, filter_fn, "quantized");
}

script::Module Finalize(script::Module& module, bool is_dynamic) {
  SwapFunctionalLinear(module);
  auto graph = module.get_method("forward").graph();
  Inline(*graph);
  ConstantPropagation(graph);
  ReplicateQuant(graph);
  ReplicateDeQuant(graph);
  SwapDeQuant(graph);
  InsertPrepackUnpack(graph);
  ConstantPropagation(graph);
  QuantFusion(graph, is_dynamic);
  auto frozen = freeze_module(module);
  FoldQuantizedPrepackingOps(frozen);
  return frozen;
}

} // namespace jit
} // namespace torch<|MERGE_RESOLUTION|>--- conflicted
+++ resolved
@@ -134,13 +134,8 @@
 // Special checks for ops that do not require observers for all input tensors.
 // For each operator in this list observers are inserted for the input based
 // on the index specified.
-<<<<<<< HEAD
-AtenFuncArgs _aten_func_args = {};
-CallFuncArgs _call_func_args = {{"batch_norm", 1}};
-=======
 AtenFuncArgs _observe_inputs_aten_func = {};
 CallFuncArgs _observe_inputs_call_func = {{"batch_norm", 1}};
->>>>>>> 8c998b4a
 
 void fillQConfigMap(
     const Module& module,
@@ -714,11 +709,7 @@
     c10::optional<int> n) {
   Node* node = use.user;
   return node->kind() == Symbol::aten(func_name) &&
-<<<<<<< HEAD
-      (n.has_value() ? (n.value() == use.offset) : true);
-=======
       (!n.has_value() || n.value() == use.offset);
->>>>>>> 8c998b4a
 }
 
 // Check if `use` is a CallFunction of name `func_name` and if value
@@ -730,11 +721,7 @@
   Node* node = use.user;
   return node->kind() == prim::CallFunction &&
       getFuncName(node->inputs()[0]) == func_name &&
-<<<<<<< HEAD
-      (n.has_value() ? (n.value() == use.offset) : true);
-=======
       (!n.has_value() || n.value() == use.offset);
->>>>>>> 8c998b4a
 }
 
 // Check any use of `v` matches the aten function call
@@ -1021,17 +1008,6 @@
 }
 
 bool useQuantizable(const Use& use, bool is_dynamic) {
-<<<<<<< HEAD
-  for (const auto& func_arg : _aten_func_args) {
-    if (matchAtenFuncToUse(use, func_arg.func_name, c10::nullopt)) {
-      return use.offset == func_arg.arg_index;
-    }
-  }
-
-  for (const auto& func_arg : _call_func_args) {
-    if (matchCallFuncToUse(use, func_arg.func_name, c10::nullopt)) {
-      return use.offset == func_arg.arg_index;
-=======
   for (const auto& func_input : _observe_inputs_aten_func) {
     if (matchAtenFuncToUse(use, func_input.func_name, c10::nullopt)) {
       return use.offset == func_input.arg_index;
@@ -1041,7 +1017,6 @@
   for (const auto& func_input : _observe_inputs_call_func) {
     if (matchCallFuncToUse(use, func_input.func_name, c10::nullopt)) {
       return use.offset == func_input.arg_index;
->>>>>>> 8c998b4a
     }
   }
   // Dynamic quantized ops that require special handling for inputs.
