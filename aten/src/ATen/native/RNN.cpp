--- conflicted
+++ resolved
@@ -340,15 +340,10 @@
     TORCH_INTERNAL_ASSERT(packed_params.size() == 2);
 
     return make_quantized_cell_params_dynamic(
-<<<<<<< HEAD
-      std::move(packed_params[0]), std::move(packed_params[1]),
-      std::move(tensors[0]), std::move(tensors[1]));
-=======
-      /*w_ih_packed=*/std::move(packed_ih[0]).toTensor(),
-      /*w_hh_packed=*/std::move(packed_hh[0]).toTensor(),
-      /*bias_ih=*/std::move(b_ih),
-      /*bias_hh=*/std::move(b_hh));
->>>>>>> 7abbb05e
+      /*w_ih_packed=*/std::move(packed_params[0]),
+      /*w_hh_packed=*/std::move(packed_params[1]),
+      /*bias_ih=*/std::move(tensors[0]),
+      /*bias_hh=*/std::move(tensors[1]));
   }
 };
 
@@ -356,15 +351,10 @@
     c10::intrusive_ptr<LinearPackedParamsBase> w_ih_packed, c10::intrusive_ptr<LinearPackedParamsBase> w_hh_packed,
     at::Tensor bias_ih, at::Tensor bias_hh) {
   return c10::make_intrusive<QuantizedCellParamsDynamic>(
-<<<<<<< HEAD
-    std::move(w_ih_packed), std::move(w_hh_packed),
-    std::move(bias_ih), std::move(bias_hh));
-=======
     /*_packed_w_ih=*/std::move(w_ih_packed),
     /*_packed_w_hh=*/std::move(w_hh_packed),
     /*_b_ih=*/std::move(bias_ih),
     /*_b_hh=*/std::move(bias_hh));
->>>>>>> 7abbb05e
 }
 
 
